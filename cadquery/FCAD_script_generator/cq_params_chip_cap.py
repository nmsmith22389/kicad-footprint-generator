--- conflicted
+++ resolved
@@ -12,11 +12,8 @@
 
 from collections import namedtuple
 
-<<<<<<< HEAD
 destination_dir="/generated_cap"
-=======
-destination_dir="generated_cap"
->>>>>>> 6fcc6245
+#destination_dir="generated_cap"
 
 ### Parametric Values
 ##
@@ -55,11 +52,7 @@
         pt = 0.015,   # pin thickness 
  
         ef = 0.025, # fillet of edges 
-<<<<<<< HEAD
         modelName = 'C_0402',  # Model Name 
-=======
-        modelName = 'C_0402_h03',  # Model Name 
->>>>>>> 6fcc6245
         rotation = 0   # rotation 
     ), 
     "0603_h078" : Params(
@@ -107,11 +100,7 @@
         pt = 0.02,   # pin thickness 
  
         ef = 0.025, # fillet of edges 
-<<<<<<< HEAD
         modelName = 'C_1210',  # Model Name 
-=======
-        modelName = 'C_1210_h25',  # Model Name 
->>>>>>> 6fcc6245
         rotation = 0   # rotation 
     ), 
     "1812_h25" : Params( 
@@ -123,11 +112,7 @@
         pt = 0.02,   # pin thickness 
  
         ef = 0.025, # fillet of edges 
-<<<<<<< HEAD
         modelName = 'C_1812',  # Model Name 
-=======
-        modelName = 'C_1812_h25',  # Model Name 
->>>>>>> 6fcc6245
         rotation = 0   # rotation 
     ), 
         "2220_h25" : Params( 
@@ -139,7 +124,6 @@
         pt = 0.02,   # pin thickness 
  
         ef = 0.025, # fillet of edges 
-<<<<<<< HEAD
         modelName = 'C_2220',  # Model Name 
         rotation = 0   # rotation 
     ), 
@@ -360,9 +344,7 @@
  
         ef = 0.025, # fillet of edges 
         modelName = 'c_2225_HandSoldering',  # Model Name 
-=======
-        modelName = 'C_2220_h25',  # Model Name 
->>>>>>> 6fcc6245
+        #modelName = 'C_2220_h25',  # Model Name 
         rotation = 0   # rotation 
     ), 
 }