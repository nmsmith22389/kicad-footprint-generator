# -*- coding: utf8 -*-
#!/usr/bin/python
#
# This is derived from a cadquery script for generating QFP/GullWings models in X3D format.
#
# from https://bitbucket.org/hyOzd/freecad-macros
# author hyOzd
#
# Dimensions are from Jedec MS-026D document.

## file of parametric definitions

from collections import namedtuple

destination_dir="generated_qfn"
# destination_dir="./"


Params = namedtuple("Params", [
    'c',    # pin thickness, body center part height
#    'K',    # Fillet radius for pin edges
    'L',    # pin top flat part length (including fillet radius)
    'fp_r', # first pin indicator radius
    'fp_d', # first pin indicator distance from edge
    'fp_z', # first pin indicator depth
    'ef',   # fillet of edges
    'cce',  # chamfer of the epad 1st pin corner
    'D',    # body overall lenght
    'E',    # body overall width
    'A1',   # body-board separation
    'A2',   # body height
    'b',    # pin width
    'e',    # pin (center-to-center) distance
    'm',    # margin between pins and body  
    'sq',   # square pads True/False
    'npx',  # number of pins along X axis (width)
    'npy',  # number of pins along y axis (length)
    'epad',  # exposed pad, None or the dimensions as tuple: (width, length)
    'modelName', #modelName
    'rotation', #rotation if required
    'dest_dir_prefix' #destination dir prefixD2 = params.epad[0]
])

all_params_qfn = {
    'LGA1633': Params( #3x3mm, 16-pin LGA package, 1.0mm height
        #example - http://www.st.com/st-web-ui/static/active/en/resource/technical/document/datasheet/CD00250937.pdf
        c = 0.2,        # pin thickness, body center part height
#        K=0.2,          # Fillet radius for pin edges
        L = 0.3,        # pin top flat part length (including fillet radius)
        fp_r = 0.35,     # first pin indicator radius
        fp_d = 0.1,     # first pin indicator distance from edge
        fp_z = 0.02,     # first pin indicator depth
        ef = 0.0, # 0.05,      # fillet of edges  Note: bigger bytes model with fillet
        cce = 0.2,      #0.45 chamfer of the epad 1st pin corner
        D = 3.0,       # body overall length
        E = 3.0,       # body overall width
        A1 = 0.025,  # body-board separation  maui to check
        A2 = 1.0,  # body height
        b = 0.25,  # pin width
        e = 0.5,  # pin (center-to-center) distance
        m = 0.0,  # margin between pins and body  
        sq = False,   # square pads
        npx = 5,  # number of pins along X axis (width)
        npy = 3,  # number of pins along y axis (length)
        epad = None, # e Pad #epad = None, # e Pad
        modelName = 'lga16_3x3_p05', #modelName
        rotation = -90, # rotation if required
        dest_dir_prefix = ''
    ),
    'DFN622': Params( # 2x2, 0.65 pitch, 6 pins, 0.75mm height  DFN (DD / LTC)
        #Example - http://www.onsemi.com/pub_link/Collateral/NCP308-D.PDF
        c = 0.2,        # pin thickness, body center part height
#        K=0.2,          # Fillet radius for pin edges
        L = 0.3,        # pin top flat part length (including fillet radius)
        fp_r = 0.35,     # first pin indicator radius
        fp_d = 0.1,     # first pin indicator distance from edge
        fp_z = 0.02,     # first pin indicator depth
        ef = 0.0, # 0.05,      # fillet of edges  Note: bigger bytes model with fillet
        cce = 0.2,      #0.45 chamfer of the epad 1st pin corner
        D = 2.0,       # body overall length
        E = 2.0,       # body overall width
        A1 = 0.025,  # body-board separation  maui to check
        A2 = 0.75,  # body height
        b = 0.3,  # pin width
        e = 0.65,  # pin (center-to-center) distance
        m = 0.0,  # margin between pins and body  
        sq = False,   # square pads
        npx = 3,  # number of pins along X axis (width)
        npy = 0,  # number of pins along y axis (length)
        epad = (1.6,1.0), # e Pad #epad = None, # e Pad
        modelName = 'dfn6_2x2_p065', #modelName
        rotation = -90, # rotation if required
        dest_dir_prefix = ''
        ),
    'DFN8-33-50': Params( # 3x3, 0.5 pitch, 8 pins, 0.75mm height  DFN (DD / LTC)
        #Example - http://cds.linear.com/docs/en/datasheet/2875f.pdf
        c = 0.2,        # pin thickness, body center part height
#        K=0.2,          # Fillet radius for pin edges
        L = 0.7 - 0.25,        # pin top flat part length (including fillet radius)
        fp_r = 0.35,     # first pin indicator radius
        fp_d = 0.1,     # first pin indicator distance from edge
        fp_z = 0.02,     # first pin indicator depth
        ef = 0.0, # 0.05,      # fillet of edges  Note: bigger bytes model with fillet
        cce = 0.2,      #0.45 chamfer of the epad 1st pin corner
        D = 3.0,       # body overall length
        E = 3.0,       # body overall width
        A1 = 0.025,  # body-board separation  maui to check
        A2 = 0.75,  # body height
        b = 0.25,  # pin width
        e = 0.5,  # pin (center-to-center) distance
        m = 0.0,  # margin between pins and body  
        sq = False,   # square pads
        npx = 4,  # number of pins along X axis (width)
        npy = 0,  # number of pins along y axis (length)
        epad = (2.38,1.65), # e Pad #epad = None, # e Pad
        modelName = 'dfn8_3x3_p05', #modelName
        rotation = -90, # rotation if required
        dest_dir_prefix = ''
        ),

    'DFN8-33-65': Params( # 3x3, 0.65 pitch, 8 pins, 1.0mm height  DFN (DD / LTC)
        #Example - http://www.st.com/web/en/resource/technical/document/datasheet/CD00001508.pdf
        c = 0.2,        # pin thickness, body center part height
#        K=0.2,          # Fillet radius for pin edges
        L = 0.4,        # pin top flat part length (including fillet radius)
        fp_r = 0.35,     # first pin indicator radius
        fp_d = 0.1,     # first pin indicator distance from edge
        fp_z = 0.02,     # first pin indicator depth
        ef = 0.0, # 0.05,      # fillet of edges  Note: bigger bytes model with fillet
        cce = 0.2,      #0.45 chamfer of the epad 1st pin corner
        D = 3.0,       # body overall length
        E = 3.0,       # body overall width
        A1 = 0.025,  # body-board separation  maui to check
        A2 = 1.0,  # body height
        b = 0.25,  # pin width
        e = 0.65,  # pin (center-to-center) distance
        m = 0.0,  # margin between pins and body  
        sq = False,   # square pads
        npx = 4,  # number of pins along X axis (width)
        npy = 0,  # number of pins along y axis (length)
        epad = (2.5,1.5), # e Pad #epad = None, # e Pad
        modelName = 'dfn8_3x3_p065', #modelName
        rotation = -90, # rotation if required
        dest_dir_prefix = ''
        ),
    'DFN823': Params( # 2x3, 0.5 pitch, 8 pins, 0.75mm height  DFN (DD / LTC)
        #Example - http://cds.linear.com/docs/en/datasheet/4365fa.pdf
        c = 0.2,        # pin thickness, body center part height
#        K=0.2,          # Fillet radius for pin edges
        L = 0.7 - 0.25,        # pin top flat part length (including fillet radius)
        fp_r = 0.35,     # first pin indicator radius
        fp_d = 0.1,     # first pin indicator distance from edge
        fp_z = 0.02,     # first pin indicator depth
        ef = 0.0, # 0.05,      # fillet of edges  Note: bigger bytes model with fillet
        cce = 0.2,      #0.45 chamfer of the epad 1st pin corner
        D = 3.0,       # body overall length
        E = 2.0,       # body overall width
        A1 = 0.025,  # body-board separation  maui to check
        A2 = 0.75,  # body height
        b = 0.25,  # pin width
        e = 0.5,  # pin (center-to-center) distance
        m = 0.0,  # margin between pins and body  
        sq = False,   # square pads
        npx = 4,  # number of pins along X axis (width)
        npy = 0,  # number of pins along y axis (length)
        epad = (2.2,0.61), # e Pad #epad = None, # e Pad
        modelName = 'dfn8_2x3_p05', #modelName
        rotation = -90, # rotation if required
        dest_dir_prefix = ''
        ),
<<<<<<< HEAD
    'DHVQFN14': Params( #
        #Example - http://www.nxp.com/documents/outline_drawing/SOT762-1.pdf
        c = 0.2,        # pin thickness, body center part height
#        K=0.2,          # Fillet radius for pin edges
        L = 0.4,        # pin top flat part length (including fillet radius)
        fp_r = 0.35,     # first pin indicator radius
        fp_d = 0.1,     # first pin indicator distance from edge
        fp_z = 0.02,     # first pin indicator depth
        ef = 0.0, # 0.05,      # fillet of edges  Note: bigger bytes model with fillet
        cce = 0.2,      #0.45 chamfer of the epad 1st pin corner
        D = 3.0,       # body overall length
        E = 2.5,       # body overall width
        A1 = 0.025,  # body-board separation  maui to check
        A2 = 1.0,  # body height
        b = 0.25,  # pin width
        e = 0.5,  # pin (center-to-center) distance
        npx = 5,  # number of pins along X axis (width)
        npy = 2,  # number of pins along y axis (length)
        epad = (1.5,1.0), # e Pad #epad = None, # e Pad
        modelName = 'DHVQFN14', #modelName
        rotation = 0, # rotation if required
=======
    'SOT891': Params( # 1x1, 0.35 pitch, 6 pins, 0.5mm height  DFN (DD / LTC)
        #Example - http://cds.linear.com/docs/en/datasheet/4365fa.pdf
        c = 0.2,        # pin thickness, body center part height
#        K=0.2,          # Fillet radius for pin edges
        L = 0.3,        # pin top flat part length (including fillet radius)
        fp_r = 0.1,     # first pin indicator radius
        fp_d = 0.05,     # first pin indicator distance from edge
        fp_z = 0.02,     # first pin indicator depth
        ef = 0.0, # 0.05,      # fillet of edges  Note: bigger bytes model with fillet
        cce = 0.05,      #0.45 chamfer of the epad 1st pin corner
        D = 1.0,       # body overall length
        E = 1.0,       # body overall width
        A1 = 0.025,  # body-board separation  maui to check
        A2 = 0.5,  # body height
        b = 0.20,  # pin width
        e = 0.35,  # pin (center-to-center) distance
        m = 0.05,  # margin between pins and body  
        sq = True,   # square pads
        npx = 3,  # number of pins along X axis (width)
        npy = 0,  # number of pins along y axis (length)
        epad = None, # e Pad #epad = None, # e Pad
        modelName = 'sot891_1x1_p035', #modelName
        rotation = -90, # rotation if required
>>>>>>> 56e622a6
        dest_dir_prefix = ''
        ),
    'DFN865': Params( # 6x5, 1.27mm pitch, 8 pins, 1.0mm height  DFN
        #Example - https://www.everspin.com/file/217/download
        c = 0.2,        # pin thickness, body center part height
#        K=0.2,          # Fillet radius for pin edges
        L = 0.7 - 0.25,        # pin top flat part length (including fillet radius)
        fp_r = 0.35,     # first pin indicator radius
        fp_d = 0.1,     # first pin indicator distance from edge
        fp_z = 0.02,     # first pin indicator depth
        ef = 0.0, # 0.05,      # fillet of edges  Note: bigger bytes model with fillet
        cce = 0.2,      #0.45 chamfer of the epad 1st pin corner
        D = 5.0,       # body overall length
        E = 6.0,       # body overall width
        A1 = 0.025,  # body-board separation  maui to check
        A2 = 1,  # body height
        b = 0.4,  # pin width
        e = 1.27,  # pin (center-to-center) distance
        m = 0.0,  # margin between pins and body  
        sq = False,   # square pads
        npx = 4,  # number of pins along X axis (width)
        npy = 0,  # number of pins along y axis (length)
        epad = (2,2), # e Pad #epad = None, # e Pad
        modelName = 'dfn8_6x5_p127', #modelName
        rotation = -90, # rotation if required
        dest_dir_prefix = ''
        ),
    'DFN1023': Params( # 2x3, 0.5mm pitch, 10 pins, 0.75mm height  DFN
        #Example - http://www.ti.com.cn/general/cn/docs/lit/getliterature.tsp?genericPartNumber=tps62177&fileType=pdf
        c = 0.2,        # pin thickness, body center part height
#        K=0.2,          # Fillet radius for pin edges
        L = 0.3 - 0.15,        # pin top flat part length (including fillet radius)
        fp_r = 0.35,     # first pin indicator radius
        fp_d = 0.1,     # first pin indicator distance from edge
        fp_z = 0.02,     # first pin indicator depth
        ef = 0.0, # 0.05,      # fillet of edges  Note: bigger bytes model with fillet
        cce = 0.2,      #0.45 chamfer of the epad 1st pin corner
        D = 3.0,       # body overall length
        E = 2.0,       # body overall width
        A1 = 0.025,  # body-board separation  maui to check
        A2 = 0.75,  # body height
        b = 0.25,  # pin width
        e = 0.5,  # pin (center-to-center) distance
        m = 0.0,  # margin between pins and body  
        sq = False,   # square pads
        npx = 5,  # number of pins along X axis (width)
        npy = 0,  # number of pins along y axis (length)
        epad = (2.4,0.84), # e Pad #epad = None, # e Pad
        modelName = 'dfn10_2x3_p05', #modelName
        rotation = -90, # rotation if required
        dest_dir_prefix = ''
        ),
    'QFN16': Params( # 3x3, 0.5 pitch, 16 pins, 1.0mm height  QFN16 p05 microchip
        c = 0.2,        # pin thickness, body center part height
#        K=0.2,          # Fillet radius for pin edges
        L = 0.35,        # pin top flat part length (including fillet radius)
        fp_r = 0.35,     # first pin indicator radius
        fp_d = 0.1,     # first pin indicator distance from edge
        fp_z = 0.01,     # first pin indicator depth
        ef = 0.0, # 0.05,      # fillet of edges  Note: bigger bytes model with fillet
        cce = 0.2,      #0.45 chamfer of the epad 1st pin corner
        D = 3.0,       # body overall length
        E = 3.0,       # body overall width
        A1 = 0.02,  # body-board separation  maui to check
        A2 = 0.98,  # body height
        b = 0.25,  # pin width
        e = 0.5,  # pin (center-to-center) distance
        m = 0.0,  # margin between pins and body  
        sq = False,   # square pads
        npx = 4,  # number of pins along X axis (width)
        npy = 4,  # number of pins along y axis (length)
        epad = (1.7,1.7), # e Pad #epad = None, # e Pad
        modelName = 'qfn16_3x3_p05', #modelName
        rotation = -90, # rotation if required
        dest_dir_prefix = ''
        ),
    'QFN24': Params( # 4.15x4.15, 0.5 pitch, 24 pins, 1.0mm height  QFN24 p05 texas
        c = 0.2,        # pin thickness, body center part height
#        K=0.2,          # Fillet radius for pin edges
        L = 0.35,        # pin top flat part length (including fillet radius)
        fp_r = 0.35,     # first pin indicator radius
        fp_d = 0.1,     # first pin indicator distance from edge
        fp_z = 0.01,     # first pin indicator depth
        ef = 0.0, # 0.05,      # fillet of edges  Note: bigger bytes model with fillet
        cce = 0.2,      #0.45 chamfer of the epad 1st pin corner
        D = 4.15,       # body overall length
        E = 4.15,       # body overall width
        A1 = 0.02,  # body-board separation  maui to check
        A2 = 0.98,  # body height
        b = 0.25,  # pin width
        e = 0.5,  # pin (center-to-center) distance
        m = 0.0,  # margin between pins and body  
        sq = False,   # square pads
        npx = 6,  # number of pins along X axis (width)
        npy = 6,  # number of pins along y axis (length)
        epad = (2.45,2.45), # e Pad #epad = None, # e Pad
        modelName = 'qfn24_415x415_p05', #modelName
        rotation = -90, # rotation if required
        dest_dir_prefix = ''
        ),
    'QFN28': Params( # 6x6, 0.65 pitch, 28 pins, 0.9mm height QFN28 Microchip
        c = 0.2,        # pin thickness, body center part height
#        K=0.2,          # Fillet radius for pin edges
        L = 0.4,        # pin top flat part length (including fillet radius)
        fp_r = 0.35,     # first pin indicator radius
        fp_d = 0.1,     # first pin indicator distance from edge
        fp_z = 0.01,     # first pin indicator depth
        ef = 0.0, # 0.05,      # fillet of edges  Note: bigger bytes model with fillet
        cce = 0.2,      #0.45 chamfer of the epad 1st pin corner
        D = 6,       # body overall length
        E = 6,       # body overall width
        A1 = 0.02,  # body-board separation  maui to check
        A2 = 0.9,  # body height
        b = 0.38,  # pin width
        e = 0.65,  # pin (center-to-center) distance
        m = 0.0,  # margin between pins and body  
        sq = False,   # square pads
        npx = 7,  # number of pins along X axis (width)
        npy = 7,  # number of pins along y axis (length)
        epad = (3.7,3.7), # e Pad #epad = None, # e Pad
        modelName = 'qfn28_6x6_p065', #modelName
        rotation = -90, # rotation if required
        dest_dir_prefix = ''
        ),
    'QFN32': Params( # 5x5, 0.5 pitch, 32 pins, 1.0mm height  QFN32 p05 ATMEL
        c = 0.2,        # pin thickness, body center part height
#        K=0.2,          # Fillet radius for pin edges
        L = 0.4,        # pin top flat part length (including fillet radius)
        fp_r = 0.5,     # first pin indicator radius
        fp_d = 0.2,     # first pin indicator distance from edge
        fp_z = 0.01,     # first pin indicator depth
        ef = 0.0, # 0.05,      # fillet of edges  Note: bigger bytes model with fillet
        cce = 0.3,      #0.45 chamfer of the epad 1st pin corner
        D = 5.0,       # body overall length
        E = 5.0,       # body overall width
        A1 = 0.02,  # body-board separation  maui to check
        A2 = 0.98,  # body height
        b = 0.3,  # pin width
        e = 0.5,  # pin (center-to-center) distance
        m = 0.0,  # margin between pins and body  
        sq = False,   # square pads
        npx = 8,  # number of pins along X axis (width)
        npy = 8,  # number of pins along y axis (length)
        epad = (3.6,3.6), # e Pad #epad = None, # e Pad
        modelName = 'qfn32_5x5_p05', #modelName
        rotation = -90, # rotation if required
        dest_dir_prefix = ''
        ),
    'QFN40': Params( # 6x6, 0.5 pitch, 40 pins, 1.0mm height  QFN44 p005
        #datasheet example - http://www.ti.com/lit/ds/symlink/drv8308.pdf
        c = 0.2,        # pin thickness, body center part height
#        K=0.2,          # Fillet radius for pin edges
        L = 0.4,        # pin top flat part length (including fillet radius)
        fp_r = 0.5,     # first pin indicator radius
        fp_d = 0.2,     # first pin indicator distance from edge
        fp_z = 0.01,     # first pin indicator depth
        ef = 0.0, # 0.05,      # fillet of edges  Note: bigger bytes model with fillet
        cce = 0.3,      #0.45 chamfer of the epad 1st pin corner
        D = 6.0,       # body overall length
        E = 6.0,       # body overall width
        A1 = 0.02,  # body-board separation  maui to check
        A2 = 0.98,  # body height
        b = 0.2,  # pin width
        e = 0.5,  # pin (center-to-center) distance
        m = 0.0,  # margin between pins and body  
        sq = False,   # square pads
        npx = 10,  # number of pins along X axis (width)
        npy = 10,  # number of pins along y axis (length)
        epad = (3.52,2.62), # e Pad #epad = None, # e Pad
        modelName = 'qfn40_6x6_p05', #modelName
        rotation = -90, # rotation if required
        dest_dir_prefix = ''
        ),
    'QFN44': Params( # 8x8, 0.65 pitch, 44 pins, 1.0mm height  QFN44 p065 microchip
        c = 0.2,        # pin thickness, body center part height
#        K=0.2,          # Fillet radius for pin edges
        L = 0.4,        # pin top flat part length (including fillet radius)
        fp_r = 0.5,     # first pin indicator radius
        fp_d = 0.2,     # first pin indicator distance from edge
        fp_z = 0.01,     # first pin indicator depth
        ef = 0.0, # 0.05,      # fillet of edges  Note: bigger bytes model with fillet
        cce = 0.3,      #0.45 chamfer of the epad 1st pin corner
        D = 8.0,       # body overall length
        E = 8.0,       # body overall width
        A1 = 0.02,  # body-board separation  maui to check
        A2 = 0.98,  # body height
        b = 0.3,  # pin width
        e = 0.65,  # pin (center-to-center) distance
        m = 0.0,  # margin between pins and body  
        sq = False,   # square pads
        npx = 11,  # number of pins along X axis (width)
        npy = 11,  # number of pins along y axis (length)
        epad = (6.45,6.45), # e Pad #epad = None, # e Pad
        modelName = 'qfn44_8x8_p065', #modelName
        rotation = -90, # rotation if required
        dest_dir_prefix = ''
        ),
    'QFN64': Params( # 9x9, 0.5 pitch, 64 pins, 0.9mm height  QFN64 p05 microchip
        c = 0.2,        # pin thickness, body center part height
#        K=0.2,          # Fillet radius for pin edges
        L = 0.4,        # pin top flat part length (including fillet radius)
        fp_r = 0.5,     # first pin indicator radius
        fp_d = 0.2,     # first pin indicator distance from edge
        fp_z = 0.01,     # first pin indicator depth
        ef = 0.0, # 0.05,      # fillet of edges  Note: bigger bytes model with fillet
        cce = 0.4,      #0.45 chamfer of the epad 1st pin corner
        D = 9.0,       # body overall length
        E = 9.0,       # body overall width
        A1 = 0.02,  # body-board separation  maui to check
        A2 = 0.88,  # body height
        b = 0.25,  # pin width
        e = 0.5,  # pin (center-to-center) distance
        m = 0.0,  # margin between pins and body  
        sq = False,   # square pads
        npx = 16,  # number of pins along X axis (width)
        npy = 16,  # number of pins along y axis (length)
        epad = (4.7,4.7), # e Pad #epad = None, # e Pad
        modelName = 'qfn64_9x9_p05', #modelName
        rotation = -90, # rotation if required
        dest_dir_prefix = ''
        ),
    'TCPT1350': Params( # 2
        c = 0.47,        # pin thickness, body center part height
#        K=0.2,          # Fillet radius for pin edges
        L = 0.7,        # pin top flat part length (including fillet radius)
        fp_r = 0.35,     # first pin indicator radius
        fp_d = 0.1,     # first pin indicator distance from edge
        fp_z = 0.02,     # first pin indicator depth
        ef = 0.0, # 0.05,      # fillet of edges  Note: bigger bytes model with fillet
        cce = 0,      #0.45 chamfer of the epad 1st pin corner
        D = 4.0,       # body overall length
        E = 5.0,       # body overall width
        A1 = 0.02,  # body-board separation  maui to check
        A2 = 0.95,  # body height
        b = 0.5,  # pin width
        e = 1.4,  # pin (center-to-center) distance
        npx = 3,  # number of pins along X axis (width)
        npy = 0,  # number of pins along y axis (length)
        epad = None, # e Pad #epad = None, # e Pad
        modelName = 'TCPT1350x01', #modelName
        rotation = -90, # rotation if required
        dest_dir_prefix = ''
        ),
}<|MERGE_RESOLUTION|>--- conflicted
+++ resolved
@@ -168,7 +168,6 @@
         rotation = -90, # rotation if required
         dest_dir_prefix = ''
         ),
-<<<<<<< HEAD
     'DHVQFN14': Params( #
         #Example - http://www.nxp.com/documents/outline_drawing/SOT762-1.pdf
         c = 0.2,        # pin thickness, body center part height
@@ -185,12 +184,15 @@
         A2 = 1.0,  # body height
         b = 0.25,  # pin width
         e = 0.5,  # pin (center-to-center) distance
+        m = 0.0,  # margin between pins and body  
+        sq = False,   # square pads
         npx = 5,  # number of pins along X axis (width)
         npy = 2,  # number of pins along y axis (length)
         epad = (1.5,1.0), # e Pad #epad = None, # e Pad
         modelName = 'DHVQFN14', #modelName
         rotation = 0, # rotation if required
-=======
+        dest_dir_prefix = ''
+        ),
     'SOT891': Params( # 1x1, 0.35 pitch, 6 pins, 0.5mm height  DFN (DD / LTC)
         #Example - http://cds.linear.com/docs/en/datasheet/4365fa.pdf
         c = 0.2,        # pin thickness, body center part height
@@ -214,7 +216,6 @@
         epad = None, # e Pad #epad = None, # e Pad
         modelName = 'sot891_1x1_p035', #modelName
         rotation = -90, # rotation if required
->>>>>>> 56e622a6
         dest_dir_prefix = ''
         ),
     'DFN865': Params( # 6x5, 1.27mm pitch, 8 pins, 1.0mm height  DFN
