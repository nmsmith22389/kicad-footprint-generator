--- conflicted
+++ resolved
@@ -105,14 +105,9 @@
 
 import cq_parameters_Resonator_peterman_smd  # modules parameters
 from cq_parameters_Resonator_peterman_smd import *
-<<<<<<< HEAD
-=======
 
 import cq_parameters_Resonator_smd_type_2  # modules parameters
 from cq_parameters_Resonator_smd_type_2 import *
-
-
->>>>>>> 714fc1a3
 
 different_models = [
     cq_parameters_Resonator_SMD_muRata_CSTx(),
@@ -120,10 +115,7 @@
     cq_parameters_Resonator_C26_LF(),
     cq_parameters_Resonator_C38_LF(),
     cq_parameters_Resonator_peterman_smd(),
-<<<<<<< HEAD
-=======
     cq_parameters_Resonator_smd_type_2(),
->>>>>>> 714fc1a3
 ]
 
 
