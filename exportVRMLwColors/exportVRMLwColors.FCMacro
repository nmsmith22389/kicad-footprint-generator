--- conflicted
+++ resolved
@@ -54,11 +54,7 @@
 Mesh = namedtuple('Mesh', ['points', 'faces', 'color', 'transp'])
 
 def shapeToMesh(shape, color, transp, scale=None):
-<<<<<<< HEAD
     mesh_deviation=0.03 #the smaller the best quality, 1 coarse; 0.03 good compromise :)
-=======
-    mesh_deviation=0.1 #the smaller the best quality, 1 coarse
->>>>>>> 9ef91676
     mesh_data = shape.tessellate(mesh_deviation)
     points = mesh_data[0]
     if scale != None:
