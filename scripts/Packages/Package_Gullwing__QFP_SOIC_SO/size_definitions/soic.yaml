--- conflicted
+++ resolved
@@ -349,7 +349,6 @@
     # bottom_pad_size:
     paste_avoid_via: False
 
-<<<<<<< HEAD
 SOIC-8_5.275x5.275mm_P1.27mm:
   size_source: 'http://ww1.microchip.com/downloads/en/DeviceDoc/20005045C.pdf#page=23'
   body_size_x:
@@ -370,7 +369,10 @@
   lead_len:
     minimum: 0.5
     maximum: 0.8
-=======
+  pitch: 1.27
+  num_pins_x: 0
+  num_pins_y: 4
+
 SOIC-8_7.5x5.85mm_P1.27mm:
   size_source: 'http://www.ti.com/lit/ml/mpds382b/mpds382b.pdf'
   body_size_x:
@@ -381,7 +383,6 @@
     maximum: 5.95
   overall_height:
     maximum: 2.8
-
   overall_size_x:
     nominal: 11.5
     tolerance: 0.25
@@ -391,8 +392,6 @@
   lead_width:
     minimum: 0.31
     maximum: 0.51
-
->>>>>>> 0342b3b9
   pitch: 1.27
   num_pins_x: 0
   num_pins_y: 4
