FileHeader:
  library_Suffix: 'SO'
  device_type: 'SOIC'

SOIC-4_4.55x3.7mm_P2.54mm:
  custom_name_format: 'SOIC-4_4.55x3.7mm_P2.54mm' #does not take into account the excluded pins
  size_source: 'https://toshiba.semicon-storage.com/info/docget.jsp?did=11791&prodName=TLP185'
  body_size_x:
    minimum: 4.4
    nominal: 4.55
    maximum: 4.8
  body_size_y:
    minimum: 3.45
    nominal: 3.7
    maximum: 3.95
  overall_size_x:
    minimum: 6.6
    nominal: 7.0
    maximum: 7.4
  lead_width:
    nominal: 0.4
  lead_len:
    nominal: 0.5
  pitch: 1.27
  num_pins_x: 0
  num_pins_y: 3
  exclude_pin_list: [2, 4] #not currently implemented so hand modification is necessary

SOIC-4_4.55x2.6mm_P1.27mm:
  size_source: 'https://toshiba.semicon-storage.com/info/docget.jsp?did=12884&prodName=TLP291'
  body_size_x:
    minimum: 4.4
    nominal: 4.55
    maximum: 4.8
  body_size_y:
    minimum: 2.45
    nominal: 2.6
    maximum: 2.85
  overall_size_x:
    minimum: 6.6
    nominal: 7.0
    maximum: 7.4
  lead_width:
    minimum: 0.37
    maximum: 0.39
  lead_len:
    nominal: 0.5
  pitch: 1.27
  num_pins_x: 0
  num_pins_y: 2

<<<<<<< HEAD
SOIC-8_5.275x5.275mm_P1.27mm:
  size_source: 'http://ww1.microchip.com/downloads/en/DeviceDoc/20005045C.pdf'
  body_size_x:
    minimum: 5.15
    maximum: 5.4
  body_size_y:
    minimum: 5.15
    maximum: 5.4
  overall_size_x:
    minimum: 7.7
    maximum: 8.1
  lead_width:
    minimum: 0.35
    maximum: 0.5
  lead_len:
    minimum: 0.5
    maximum: 0.8
  pitch: 1.27
  num_pins_x: 0
  num_pins_y: 4
  
=======
SOIC-8_3.9x4.9mm_P1.27mm:
  size_source: 'JEDEC MS-012AA, https://www.analog.com/media/en/package-pcb-resources/package/pkg_pdf/soic_narrow-r/r_8.pdf'
  body_size_x: # from JEDEC
    nominal: 3.9
    tolerance: 0.1
  body_size_y:
    minimum: 4.8
    maximum: 5.0
  overall_height:
    minimum: 1.35
    maximum: 1.75

  overall_size_x: # from JEDEC (agrees with linked datasheet)
    nominal: 6
    tolerance: 0.2
  lead_len:
    minimum: 0.4
    maximum: 1.27
  lead_width: # from JEDEC (agrees with linked datasheet)
    minimum: 0.31
    maximum: 0.51

  pitch: 1.27
  num_pins_x: 0
  num_pins_y: 4

SOIC-8-1EP_3.9x4.9mm_P1.27mm_EP2.29x3.0mm:
  size_source: 'https://www.analog.com/media/en/technical-documentation/data-sheets/ada4898-1_4898-2.pdf#page=29'
  body_size_x:
    minimum: 3.8
    nominal: 3.9
    maximum: 4.0
  body_size_y:
    minimum: 4.8
    nominal: 4.9
    maximum: 5.0
  overall_height:
    minimum: 1.25
    maximum: 1.65

  overall_size_x:
    minimum: 5.8
    nominal: 6.0
    maximum: 6.2
  lead_len:
    minimum: 0.4
    maximum: 1.27
  lead_width:
    minimum: 0.31
    maximum: 0.51

  pitch: 1.27
  num_pins_x: 0
  num_pins_y: 4

  EP_size_x:
    nominal: 2.29
    tolerance: 0 # no tolerance given
  #EP_size_x_overwrite:
  #EP_mask_x:

  EP_size_y:
    nominal: 3.0 # 2.29+2*0.356 = 3.002 rounded to 3.0
    tolerance: 0 # no tolerance given
  #EP_size_y_overwrite:
  #EP_mask_y:

  # EP_paste_coverage: 0.65
  EP_num_paste_pads: [2, 2]

  thermal_vias:
    count: [2, 3]
    drill: 0.2
    # min_annular_ring: 0.15
    paste_via_clearance: 0.1
    EP_num_paste_pads: [2, 2]
    # paste_between_vias: 1
    # paste_rings_outside: 1
    EP_paste_coverage: 0.7
    grid: [1.3, 1]
    # bottom_pad_size:
    paste_avoid_via: False

SOIC-8-1EP_3.9x4.9mm_P1.27mm_EP2.41x3.81mm:
  size_source: 'https://www.analog.com/media/en/technical-documentation/data-sheets/ada4898-1_4898-2.pdf#page=29'
  body_size_x:
    minimum: 3.8
    nominal: 3.9
    maximum: 4.0
  body_size_y:
    minimum: 4.8
    nominal: 4.9
    maximum: 5.0
  overall_height:
    minimum: 1.25
    maximum: 1.65

  overall_size_x:
    minimum: 5.8
    nominal: 6.0
    maximum: 6.2
  lead_len:
    minimum: 0.4
    maximum: 1.27
  lead_width:
    minimum: 0.31
    maximum: 0.51

  pitch: 1.27
  num_pins_x: 0
  num_pins_y: 4

  EP_size_x:
    nominal: 2.41
    tolerance: 0 # no tolerance given
  # EP_size_x_overwrite: 2.41
  #EP_mask_x:

  EP_size_y:
    nominal: 3.81 # 3.098+2*0.356
    tolerance: 0 # no tolerance given
  # EP_size_y_overwrite: 3.1
  #EP_mask_y:

  # EP_paste_coverage: 0.65
  EP_num_paste_pads: [2, 2]

  thermal_vias:
    count: [2, 3]
    drill: 0.2
    # min_annular_ring: 0.15
    paste_via_clearance: 0.1
    EP_num_paste_pads: [2, 2]
    # paste_between_vias: 1
    # paste_rings_outside: 1
    EP_paste_coverage: 0.7
    grid: [1.4, 1.4]
    # bottom_pad_size:
    paste_avoid_via: False

SOIC-8-1EP_3.9x4.9mm_P1.27mm_EP2.41x3.1mm:
  size_source: 'http://www.ti.com/lit/ds/symlink/lm5017.pdf#page=31'
  body_size_x:
    minimum: 3.8
    maximum: 4.0
  body_size_y:
    minimum: 4.8
    maximum: 5.0
  overall_height:
    maximum: 1.7

  overall_size_x:
    minimum: 5.8
    maximum: 6.2
  lead_len:
    minimum: 0.4
    maximum: 1.27
  lead_width:
    minimum: 0.31
    maximum: 0.51

  pitch: 1.27
  num_pins_x: 0
  num_pins_y: 4

  EP_size_x:
    minimum: 2.11
    maximum: 2.71
  EP_size_x_overwrite: 2.95
  EP_mask_x: 2.71

  EP_size_y:
    minimum: 2.8
    maximum: 3.4
  EP_size_y_overwrite: 4.9
  EP_mask_y: 3.4

  # EP_paste_coverage: 0.65
  EP_num_paste_pads: [2, 2]

  thermal_vias:
    count: [2, 4]
    drill: 0.2
    # min_annular_ring: 0.15
    paste_via_clearance: 0.1
    EP_num_paste_pads: [2, 2]
    # paste_between_vias: 1
    # paste_rings_outside: 1
    EP_paste_coverage: 0.7
    grid: [1.3, 1.3]
    # bottom_pad_size:
    paste_avoid_via: False

SOIC-8-1EP_3.9x4.9mm_P1.27mm_EP2.41x3.3mm:
  size_source: 'http://www.allegromicro.com/~/media/Files/Datasheets/A4950-Datasheet.ashx#page=8'
  body_size_x:
    nominal: 3.9
    tolerance: 0.1
  body_size_y:
    nominal: 4.9
    tolerance: 0.1
  overall_height:
    maximum: 1.7

  overall_size_x:
    nominal: 6.0
    tolerance: 0.2
  lead_len:
    minimum: 0.4
    maximum: 1.27
  lead_width:
    minimum: 0.31
    maximum: 0.51

  pitch: 1.27
  num_pins_x: 0
  num_pins_y: 4

  EP_size_x:
    nominal: 2.41
    tolerance: 0 # no tolerance given
  # EP_size_x_overwrite: 2.41
  #EP_mask_x:

  EP_size_y:
    nominal: 3.3
    tolerance: 0 # no tolerance given
  # EP_size_y_overwrite: 3.1
  #EP_mask_y:

  # EP_paste_coverage: 0.65
  EP_num_paste_pads: [2, 2]

  thermal_vias:
    count: [2, 3]
    drill: 0.2
    # min_annular_ring: 0.15
    paste_via_clearance: 0.1
    EP_num_paste_pads: [2, 2]
    # paste_between_vias: 1
    # paste_rings_outside: 1
    EP_paste_coverage: 0.7
    grid: [1.4, 1.2]
    # bottom_pad_size:
    paste_avoid_via: False

SOIC-8-1EP_3.9x4.9mm_P1.27mm_EP2.514x3.2mm:
  size_source: 'https://www.renesas.com/eu/en/www/doc/datasheet/hip2100.pdf#page=13'
  body_size_x:
    minimum: 3.8 # rounded from 3.811
    maximum: 4.0 # rounded from 3.99
  body_size_y:
    minimum: 4.8
    maximum: 5.0 # rounded from 4.98
  overall_height:
    minimum: 1.43
    maximum: 1.68

  overall_size_x:
    minimum: 5.84
    maximum: 6.2
  lead_len:
    minimum: 0.41
    maximum: 0.89
  lead_width:
    minimum: 0.35
    maximum: 0.49

  pitch: 1.27
  num_pins_x: 0
  num_pins_y: 4

  EP_size_x:
    nominal: 2.514 # only maximum given but that is not supported by the script
    tolerance: 0
  # EP_size_x_overwrite:
  #EP_mask_x:

  EP_size_y:
    nominal: 3.2 # only maximum given but that is not supported by the script
    tolerance: 0
  # EP_size_y_overwrite:
  #EP_mask_y:

  # EP_paste_coverage: 0.65
  EP_num_paste_pads: [2, 2]

  thermal_vias:
    count: [2, 3]
    drill: 0.2
    # min_annular_ring: 0.15
    paste_via_clearance: 0.1
    EP_num_paste_pads: [2, 2]
    # paste_between_vias: 1
    # paste_rings_outside: 1
    EP_paste_coverage: 0.7
    grid: [1.4, 1.0]
    # bottom_pad_size:
    paste_avoid_via: False

SOIC-14_3.9x8.7mm_P1.27mm:
  #round to two significant digits to comply with old name
  custom_name_format: SOIC-{pincount:d}_{size_x:.2g}x{size_y:.2g}mm_P{pitch:g}mm
  size_source: 'JEDEC MS-012AB, https://www.analog.com/media/en/package-pcb-resources/package/pkg_pdf/soic_narrow-r/r_14.pdf'
  body_size_x: # from JEDEC
    nominal: 3.9
    tolerance: 0.1
  body_size_y:
    minimum: 8.55
    maximum: 8.75
  overall_height:
    maximum: 1.75

  overall_size_x: # from JEDEC (agrees with linked datasheet)
    nominal: 6
    tolerance: 0.2
  lead_len:
    minimum: 0.4
    maximum: 1.27
  lead_width: # from JEDEC (agrees with linked datasheet)
    minimum: 0.31
    maximum: 0.51

  pitch: 1.27
  num_pins_x: 0
  num_pins_y: 7

SOIC-14W_7.5x9.0mm_P1.27mm:
  custom_name_format: SOIC-{pincount:d}W_{size_x:g}x{size_y:g}mm_P{pitch:g}mm
  size_source: 'JEDEC MS-013AF, https://www.analog.com/media/en/package-pcb-resources/package/54614177245586rw_14.pdf'
  body_size_x: # from JEDEC (agrees with linked datasheet)
    nominal: 7.5
    tolerance: 0.1
  body_size_y:
    minimum: 8.8
    maximum: 9.2
  overall_height:
    minimum: 2.35
    maximum: 2.65

  overall_size_x: # from JEDEC
    nominal: 10.3
    tolerance: 0.33
  lead_len:
    minimum: 0.4
    maximum: 1.27
  lead_width: # from JEDEC (agrees with linked datasheet)
    minimum: 0.31
    maximum: 0.51

  pitch: 1.27
  num_pins_x: 0
  num_pins_y: 7

SOIC-16_3.9x9.9mm_P1.27mm:
  size_source: 'JEDEC MS-012AC, https://www.analog.com/media/en/package-pcb-resources/package/pkg_pdf/soic_narrow-r/r_16.pdf'
  body_size_x: # from JEDEC
    nominal: 3.9
    tolerance: 0.1
  body_size_y:
    minimum: 9.8
    maximum: 10
  overall_height:
    maximum: 1.75

  overall_size_x: # from JEDEC (agrees with linked datasheet)
    nominal: 6
    tolerance: 0.2
  lead_len:
    minimum: 0.4
    maximum: 1.27
  lead_width: # from JEDEC (agrees with linked datasheet)
    minimum: 0.31
    maximum: 0.51

  pitch: 1.27
  num_pins_x: 0
  num_pins_y: 8

>>>>>>> fa10e2d2
SOIC-16_4.55x10.3mm_P1.27mm:
  size_source: 'https://toshiba.semicon-storage.com/info/docget.jsp?did=12858&prodName=TLP291-4'
  body_size_x:
    minimum: 4.4
    nominal: 4.55
    maximum: 4.8
  body_size_y:
    minimum: 10.15
    nominal: 10.3
    maximum: 10.55
  overall_size_x:
    minimum: 6.6
    nominal: 7.0
    maximum: 7.4
  lead_width:
    minimum: 0.39
    maximum: 0.41
  lead_len:
    nominal: 0.5
  pitch: 1.27
  num_pins_x: 0
  num_pins_y: 8

SOIC-16W_7.5x10.3mm_P1.27mm:
  custom_name_format: SOIC-{pincount:d}W_{size_x:g}x{size_y:g}mm_P{pitch:g}mm
  size_source: 'JEDEC MS-013AA, https://www.analog.com/media/en/package-pcb-resources/package/pkg_pdf/soic_wide-rw/rw_16.pdf'
  body_size_x: # from JEDEC (agrees with linked datasheet)
    nominal: 7.5
    tolerance: 0.1
  body_size_y:
    minimum: 10.1
    maximum: 10.5
  overall_height:
    minimum: 2.35
    maximum: 2.65

  overall_size_x: # from JEDEC
    nominal: 10.3
    tolerance: 0.33
  lead_len:
    minimum: 0.4
    maximum: 1.27
  lead_width: # from JEDEC (agrees with linked datasheet)
    minimum: 0.31
    maximum: 0.51

  pitch: 1.27
  num_pins_x: 0
  num_pins_y: 8

SOIC-16W_7.5x12.8mm_P1.27mm:
  #round to two significant digits to comply with old name
  custom_name_format: SOIC-{pincount:d}W_{size_x:.2g}x{size_y:.3g}mm_P{pitch:g}mm
  size_source: 'https://www.analog.com/media/en/package-pcb-resources/package/pkg_pdf/ri_soic_ic/ri_16_1.pdf'
  body_size_x:
    minimum: 7.4
    maximum: 7.6
  body_size_y:
    minimum: 12.6
    maximum: 13
  overall_height:
    minimum: 2.35
    maximum: 2.65

  overall_size_x: # from JEDEC
    nominal: 10.3
    tolerance: 0.33
  lead_len:
    minimum: 0.4
    maximum: 1.27
  lead_width: # from JEDEC (agrees with linked datasheet)
    minimum: 0.31
    maximum: 0.51

  pitch: 1.27
  num_pins_x: 0
  num_pins_y: 8

SOIC-18W_7.5x11.6mm_P1.27mm:
  #round to two significant digits to comply with old name
  custom_name_format: SOIC-{pincount:d}W_{size_x:.2g}x{size_y:.3g}mm_P{pitch:g}mm
  size_source: 'JEDEC MS-013AB, https://www.analog.com/media/en/package-pcb-resources/package/33254132129439rw_18.pdf'
  body_size_x: # from JEDEC (agrees with linked datasheet)
    nominal: 7.5
    tolerance: 0.1
  body_size_y:
    minimum: 11.35
    maximum: 11.75
  overall_height:
    minimum: 2.35
    maximum: 2.65

  overall_size_x: # from JEDEC
    nominal: 10.3
    tolerance: 0.33
  lead_len:
    minimum: 0.4
    maximum: 1.27
  lead_width: # from JEDEC (agrees with linked datasheet)
    minimum: 0.31
    maximum: 0.51

  pitch: 1.27
  num_pins_x: 0
  num_pins_y: 9

SOIC-20W_7.5x12.8mm_P1.27mm:
  #round to two significant digits to comply with old name
  custom_name_format: SOIC-{pincount:d}W_{size_x:.2g}x{size_y:.3g}mm_P{pitch:g}mm
  size_source: 'JEDEC MS-013AC, https://www.analog.com/media/en/package-pcb-resources/package/233848rw_20.pdf'
  body_size_x: # from JEDEC (agrees with linked datasheet)
    nominal: 7.5
    tolerance: 0.1
  body_size_y:
    minimum: 12.6
    maximum: 13.0
  overall_height:
    minimum: 2.35
    maximum: 2.65

  overall_size_x: # from JEDEC
    nominal: 10.3
    tolerance: 0.33
  lead_len:
    minimum: 0.4
    maximum: 1.27
  lead_width: # from JEDEC (agrees with linked datasheet)
    minimum: 0.31
    maximum: 0.51

  pitch: 1.27
  num_pins_x: 0
  num_pins_y: 10

SOIC-24W_7.5x15.4mm_P1.27mm:
  #round to two significant digits to comply with old name
  custom_name_format: SOIC-{pincount:d}W_{size_x:.2g}x{size_y:.3g}mm_P{pitch:g}mm
  size_source: 'JEDEC MS-013AD, https://www.analog.com/media/en/package-pcb-resources/package/pkg_pdf/soic_wide-rw/RW_24.pdf'
  body_size_x: # from JEDEC (agrees with linked datasheet)
    nominal: 7.5
    tolerance: 0.1
  body_size_y:
    minimum: 15.2
    maximum: 15.6
  overall_height:
    minimum: 2.35
    maximum: 2.65

  overall_size_x: # from JEDEC
    nominal: 10.3
    tolerance: 0.33
  lead_len:
    minimum: 0.4
    maximum: 1.27
  lead_width: # from JEDEC (agrees with linked datasheet)
    minimum: 0.31
    maximum: 0.51

  pitch: 1.27
  num_pins_x: 0
  num_pins_y: 12

SOIC-28W_7.5x17.9mm_P1.27mm:
  #round to two significant digits to comply with old name
  custom_name_format: SOIC-{pincount:d}W_{size_x:.2g}x{size_y:.3g}mm_P{pitch:g}mm
  size_source: 'JEDEC MS-013AE, https://www.analog.com/media/en/package-pcb-resources/package/35833120341221rw_28.pdf'
  body_size_x: # from JEDEC (agrees with linked datasheet)
    nominal: 7.5
    tolerance: 0.1
  body_size_y:
    minimum: 17.7
    maximum: 18.1
  overall_height:
    minimum: 2.35
    maximum: 2.65

  overall_size_x: # from JEDEC
    nominal: 10.3
    tolerance: 0.33
  lead_len:
    minimum: 0.4
    maximum: 1.27
  lead_width: # from JEDEC (agrees with linked datasheet)
    minimum: 0.31
    maximum: 0.51

  pitch: 1.27
  num_pins_x: 0
  num_pins_y: 14

SOIC-28W_7.5x18.7mm_P1.27mm:
  #round to two significant digits to comply with old name
  custom_name_format: SOIC-{pincount:d}W_{size_x:.2g}x{size_y:.3g}mm_P{pitch:g}mm
  size_source: 'https://www.akm.com/akm/en/file/datasheet/AK5394AVS.pdf#page=23'
  body_size_x:
    nominal: 7.5
    tolerance: 0.2
  body_size_y:
    nominal: 18.7
    tolerance: 0.3
  overall_height:
    nominal: 2.2
    tolerance: 0.1

  overall_size_x:
    nominal: 10.4
    tolerance: 0.3
  lead_len:
    nominal: 0.75
    tolerance: 0.2
  lead_width:
    nominal: 0.4
    tolerance: 0.1

  pitch: 1.27
  num_pins_x: 0
  num_pins_y: 14<|MERGE_RESOLUTION|>--- conflicted
+++ resolved
@@ -49,29 +49,6 @@
   num_pins_x: 0
   num_pins_y: 2
 
-<<<<<<< HEAD
-SOIC-8_5.275x5.275mm_P1.27mm:
-  size_source: 'http://ww1.microchip.com/downloads/en/DeviceDoc/20005045C.pdf'
-  body_size_x:
-    minimum: 5.15
-    maximum: 5.4
-  body_size_y:
-    minimum: 5.15
-    maximum: 5.4
-  overall_size_x:
-    minimum: 7.7
-    maximum: 8.1
-  lead_width:
-    minimum: 0.35
-    maximum: 0.5
-  lead_len:
-    minimum: 0.5
-    maximum: 0.8
-  pitch: 1.27
-  num_pins_x: 0
-  num_pins_y: 4
-  
-=======
 SOIC-8_3.9x4.9mm_P1.27mm:
   size_source: 'JEDEC MS-012AA, https://www.analog.com/media/en/package-pcb-resources/package/pkg_pdf/soic_narrow-r/r_8.pdf'
   body_size_x: # from JEDEC
@@ -372,6 +349,27 @@
     # bottom_pad_size:
     paste_avoid_via: False
 
+SOIC-8_5.275x5.275mm_P1.27mm:
+  size_source: 'http://ww1.microchip.com/downloads/en/DeviceDoc/20005045C.pdf'
+  body_size_x:
+    minimum: 5.15
+    maximum: 5.4
+  body_size_y:
+    minimum: 5.15
+    maximum: 5.4
+  overall_size_x:
+    minimum: 7.7
+    maximum: 8.1
+  lead_width:
+    minimum: 0.35
+    maximum: 0.5
+  lead_len:
+    minimum: 0.5
+    maximum: 0.8
+  pitch: 1.27
+  num_pins_x: 0
+  num_pins_y: 4
+
 SOIC-14_3.9x8.7mm_P1.27mm:
   #round to two significant digits to comply with old name
   custom_name_format: SOIC-{pincount:d}_{size_x:.2g}x{size_y:.2g}mm_P{pitch:g}mm
@@ -451,7 +449,6 @@
   num_pins_x: 0
   num_pins_y: 8
 
->>>>>>> fa10e2d2
 SOIC-16_4.55x10.3mm_P1.27mm:
   size_source: 'https://toshiba.semicon-storage.com/info/docget.jsp?did=12858&prodName=TLP291-4'
   body_size_x:
