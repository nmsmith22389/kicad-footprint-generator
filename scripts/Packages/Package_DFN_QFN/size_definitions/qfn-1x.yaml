--- conflicted
+++ resolved
@@ -304,51 +304,7 @@
   #suffix: '_Pad{pad_x:.2f}x{pad_y:.2f}mm_HandSolder'
   #include_suffix_in_3dpath: 'False'
 
-<<<<<<< HEAD
-QFN-16-1EP_3x3mm_P0.5mm_EP1.7x1.7mm:
-  device_type: 'QFN'
-  size_source: 'http://www.cypress.com/file/46236/download'
-  ipc_class: 'qfn' # 'qfn_pull_back'
-  body_size_x:
-    nominal: 3
-    tolerance: 0.1
-  body_size_y:
-    nominal: 3
-    tolerance: 0.1
-  lead_width:
-    nominal: 0.24
-    tolerance: 0.06
-  lead_len:
-    nominal: 0.4
-    tolerance: 0.1
-
-  EP_size_x: 1.7
-  EP_size_y: 1.7
-  # EP_paste_coverage: 0.65
-  EP_num_paste_pads: [2, 2]
-  heel_reduction: 0.025 #for relatively large EP pads (increase clearance)
-
-  thermal_vias:
-    count: [2, 2]
-    drill: 0.3
-    # min_annular_ring: 0.15
-    paste_via_clearance: 0.1
-    EP_num_paste_pads: [2, 2]
-    #paste_between_vias: 1
-    #paste_rings_outside: 1
-    EP_paste_coverage: 0.75
-    #grid: [1, 1]
-    # bottom_pad_size:
-    paste_avoid_via: False
-
-  pitch: 0.5
-  num_pins_x: 4
-  num_pins_y: 4
-
-QFN-16-1EP_4x4mm_P0.65mm_EP2.1x2.1mm:
-=======
 QFN-16-1EP_4x4mm_P0.5mm_EP2.45x2.45mm:
->>>>>>> a1348a97
   device_type: 'QFN'
   #manufacturer: 'man'
   #part_number: 'mpn'
