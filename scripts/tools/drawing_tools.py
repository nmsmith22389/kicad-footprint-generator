--- conflicted
+++ resolved
@@ -1,676 +1,659 @@
-#!/usr/bin/env python
-
-import sys
-import os
-import math
-import time
-
-# ensure that the kicad-footprint-generator directory is available
-# sys.path.append(os.environ.get('KIFOOTPRINTGENERATOR'))  # enable package import from parent directory
-# sys.path.append("D:\hardware\KiCAD\kicad-footprint-generator")  # enable package import from parent directory
-sys.path.append(os.path.join(sys.path[0], "..", "..", "kicad_mod"))	 # load kicad_mod path
-sys.path.append(os.path.join(sys.path[0], "..", ".."))	# load kicad_mod path
-
-from KicadModTree import *	# NOQA
-from footprint_global_properties import *
-
-# tool function for generating 3D-scripts
-def script3d_writevariable(file, line, varname, value):
-	file.write("# {0}\nApp.ActiveDocument.Spreadsheet.set('A{1}', 'var {0} = '); App.ActiveDocument.Spreadsheet.set('B{1}', '{2}'); App.ActiveDocument.Spreadsheet.setAlias('B{1}', '{0}')\n".format(varname, line, value))
-
-
-# round for grid g
-def roundG(x, g):
-	if (x > 0):
-		return math.ceil(x / g) * g
-	else:
-		return math.floor(x / g) * g
-
-
-# round for courtyard grid
-def roundCrt(x):
-	return roundG(x, grid_crt)
-
-
-# float-variant of range()
-def frange(x, y, jump):
-	while x < y:
-		yield x
-		x += jump
-
-
-# inclusice float-variant of range()
-def frangei(x, y, jump):
-	while x <= y:
-		yield x
-		x += jump
-
-
-# returns a list with a single rectangle around x,y with width and height w and h
-def addKeepoutRect(x, y, w, h):
-	return [[x - w / 2, x + w / 2, y - h / 2, y + h / 2]]
-
-
-# returns a series of rectangle that lie around the circular pad around (x,y) with radius w=h
-# if w!=h, addKeepoutRect() is called
-def addKeepoutRound(x, y, w, h):
-	if w != h:
-		return addKeepoutRect(x, y, w, h)
-	else:
-		res = []
-		Nrects = 4
-		r = max(h, w) / 2
-		yysum = 0
-		for ya in frange(0, r, r / Nrects):
-			a = math.fabs(math.asin(ya / r) / math.pi * 180)
-			yy = math.fabs(r * math.sin(a / 180.0 * math.pi))
-			xx = math.fabs(r * math.cos(a / 180.0 * math.pi))
-			if (xx > 0):
-				res.append([x - xx - 0.015, x + xx + 0.015, y - yy - r / Nrects - 0.015, y - yy + .015])
-				res.append([x - xx - 0.015, x + xx + 0.015, y + yy - 0.015, y + yy + r / Nrects + 0.015])
-			yysum = yysum + yy
-		return res
-
-# internal method for keepout-processing
-def applyKeepouts(lines_in, y, xi, yi, keepouts):
-	# print("  applyKeepouts(\n	 lines_in=", lines_in, "  \n  y=", y, "	  \n  xi=", xi, "	yi=", yi, "	  \n  keepouts=", keepouts, ")")
-	lines = lines_in
-	changes = True
-	while (changes):
-		changes = False
-		for ko in keepouts:
-			ko = [min(ko[0], ko[1]), max(ko[0], ko[1]), min(ko[2], ko[3]), max(ko[2], ko[3])]
-			if (ko[yi + 0] <= y) and (y <= ko[yi + 1]):
-				# print("	 INY: koy=", [ko[yi + 0], ko[yi + 1]], "  y=", y, "):			  kox=", [ko[xi + 0], ko[xi + 1]])
-				for li in reversed(range(0, len(lines))):
-					l = lines[li]
-					if (l[0] >= ko[xi + 0]) and (l[0] <= ko[xi + 1]) and (l[1] >= ko[xi + 0]) and (
-								l[1] <= ko[xi + 1]):  # Line completely inside -> remove
-						lines.pop(li)
-						# print("	   H1: ko=", [ko[xi+0],ko[xi+1]], "	 li=", li, "   l=", l, ")")
-						changes = True
-					elif (l[0] >= ko[xi + 0]) and (l[0] <= ko[xi + 1]) and (
-								l[1] > ko[
-									xi + 1]):  # Line starts inside, but ends outside -> remove and add shortened
-						lines.pop(li)
-						lines.append([ko[xi + 1], l[1]])
-						# print("	   H2: ko=", [ko[xi+0],ko[xi+1]], "	 li=", li, "   l=", l, "): ", [ko[xi+1], l[1]])
-						changes = True
-					elif (l[0] < ko[xi + 0]) and (l[1] <= ko[xi + 1]) and (
-								l[1] >= ko[
-									xi + 0]):  # Line starts outside, but ends inside -> remove and add shortened
-						lines.pop(li)
-						lines.append([l[0], ko[xi + 0]])
-						# print("	   H3: ko=", [ko[xi+0],ko[xi+1]], "	 li=", li, "   l=", l, "): ", [l[0], ko[xi+0]])
-						changes = True
-					elif (l[0] < ko[xi + 0]) and (
-								l[1] > ko[
-									xi + 1]):  # Line starts outside, and ends outside -> remove and add 2 shortened
-						lines.pop(li)
-						lines.append([l[0], ko[xi + 0]])
-						lines.append([ko[xi + 1], l[1]])
-						# print("	   H4: ko=", [ko[xi+0],ko[xi+1]], "	 li=", li, "   l=", l, "): ", [l[0], ko[xi+0]], [ko[xi+1], l[1]])
-						changes = True
-						# else:
-						# print("	   USE: ko=", [ko[xi+0],ko[xi+1]], "  li=", li, "	l=", l, "): ")
-		if changes:
-			break
-
-	return lines
-
-# gives True if the given point (x,y) is contained in any keepout
-def containedInAnyKeepout(x,y, keepouts):
-	for ko in keepouts:
-		ko = [min(ko[0], ko[1]), max(ko[0], ko[1]), min(ko[2], ko[3]), max(ko[2], ko[3])]
-		if x>=ko[0] and x<=ko[1] and y>=ko[2] and y<=ko[3]:
-			#print("HIT!")
-			return True
-	#print("NO HIT ",x,y)
-	return False
-
-# draws the keepouts
-def debug_draw_keepouts(kicad_modg, keepouts):
-	for ko in keepouts:
-		kicad_modg.append(RectLine(start=[ko[0],ko[2]],
-								  end=[ko[1],ko[3]],
-								  layer='F.Mask', width=0.01))
-		
-# split a horizontal line so it does not interfere with keepout areas defined as [[x0,x1,y0,y1], ...]
-def addHLineWithKeepout(kicad_mod, x0, x1, y, layer, width, keepouts=[], roun=0.001, dashed=False):
-	if dashed:
-		addHDLineWithKeepout(kicad_mod, x0, x1, y, layer, width, keepouts, roun)
-	else:
-		# print("addHLineWithKeepout",y)
-		linesout = applyKeepouts([[min(x0, x1), max(x0, x1)]], y, 0, 2, keepouts)
-		for l in linesout:
-			kicad_mod.append(
-				Line(start=[roundG(l[0], roun), roundG(y, roun)], end=[roundG(l[1], roun), roundG(y, roun)], layer=layer,width=width))
-
-# draw a circle minding the keepouts
-def addCircleWithKeepout(kicad_mod, x, y, radius, layer, width, keepouts=[], roun=0.001):
-	dalpha = 2 * 3.1415 / (360)
-	a = 0
-	start=0
-	startx=x + radius * math.sin(0)
-	starty=y + radius * math.cos(0)
-	hasToDraw=False
-	noneUsed=True
-	while a < 2 * 3.1415:
-		x1 = x + radius * math.sin(a)
-		y1 = y + radius * math.cos(a)
-		
-		if containedInAnyKeepout(x1,y1, keepouts):
-			if hasToDraw and math.fabs(a-start)>0:
-				kicad_mod.append( Arc(center=[roundG(x, roun), roundG(y, roun)], start=[roundG(startx, roun), roundG(starty, roun)], angle=-1*(a - start)/3.1415*180, layer=layer, width=width))
-			hasToDraw = False
-			startx=x1; starty=y1; start=a
-			noneUsed = False
-		else:
-			hasToDraw = True
-		
-		a = a + dalpha
-	if noneUsed:
-		kicad_mod.append(
-			Circle(center=[roundG(x, roun), roundG(y, roun)], radius=radius, layer=layer, width=width))
-	elif hasToDraw and math.fabs(a - start) > 0:
-		kicad_mod.append( Arc(center=[roundG(x, roun), roundG(y, roun)], start=[roundG(startx, roun), roundG(starty, roun)], angle=-1*(a - start)/3.1415*180, layer=layer, width=width))
-
-# split a circle so it does not interfere with keepout areas defined as [[x0,x1,y0,y1], ...]
-def addDCircleWithKeepout(kicad_mod, x, y, radius, layer, width, keepouts=[], roun=0.001):
-	dalpha = 2 * 3.1415 / (2 * 3.1415 * radius / (6 * width))
-	a = 0
-	while a < 2 * 3.1415:
-		x1 = x + radius * math.sin(a)
-		y1 = y + radius * math.cos(a)
-		x2 = x + radius * math.sin(a + dalpha / 2)
-		y2 = y + radius * math.cos(a + dalpha / 2)
-		ok=True
-		aa=a
-		while aa<a+dalpha and ok:
-			xx = x + radius * math.sin(aa)
-			yy = y + radius * math.cos(aa)
-			if containedInAnyKeepout(xx, yy, keepouts):
-				ok=False
-			aa=aa+dalpha/20
-		if ok: kicad_mod.append(Arc(center=[roundG(x, roun), roundG(y, roun)], start=[roundG(x1, roun), roundG(y1, roun)],
-							 angle=-1*dalpha / 2 / 3.1415 * 180, layer=layer, width=width))
-		a = a + dalpha
-
-# split an arbitrary line so it does not interfere with keepout areas defined as [[x0,x1,y0,y1], ...]
-def addLineWithKeepout(kicad_mod, x1, y1, x2,y2, layer, width, keepouts=[], roun=0.001):
-<<<<<<< HEAD
-    dx=(x2-x1)/200
-    dy=(y2-y1)/200
-    x=x1; y=y1
-    xs=x1; ys=y1;
-    hasToDraw=not containedInAnyKeepout(x, y, keepouts)
-    didDrawAny=False
-    for n in range(0,200):
-        if containedInAnyKeepout(x+dx, y+dy, keepouts):
-            if hasToDraw: 
-                didDrawAny=True
-                kicad_mod.append(Line(start=[roundG(xs, roun), roundG(ys, roun)], end=[roundG(x, roun), roundG(y, roun)], layer=layer, width=width))
-            xs=x+2*dx; ys=y+2*dy; hasToDraw=False
-        else:
-            hasToDraw = True
-        
-        x=x+dx; y=y+dy
-    if hasToDraw and ((xs!=x2 and ys!=y2) or (not didDrawAny)): 
-        kicad_mod.append(Line(start=[roundG(xs, roun), roundG(ys, roun)], end=[roundG(x2, roun), roundG(y2, roun)], layer=layer, width=width))
-=======
-	dx=(x2-x1)/200
-	dy=(y2-y1)/200
-	x=x1; y=y1
-	xs=x1; ys=y1;
-	hasToDraw=not containedInAnyKeepout(x, y, keepouts)
-	for n in range(0,200):
-		if containedInAnyKeepout(x+dx, y+dy, keepouts):
-			if hasToDraw: kicad_mod.append(Line(start=[roundG(xs, roun), roundG(ys, roun)], end=[roundG(x, roun), roundG(y, roun)], layer=layer, width=width))
-			xs=x+2*dx; ys=y+2*dy; hasToDraw=False
-		else:
-			hasToDraw = True
-		
-		x=x+dx; y=y+dy
-	if hasToDraw and xs!=x2 and ys!=y2: kicad_mod.append(Line(start=[roundG(xs, roun), roundG(ys, roun)], end=[roundG(x2, roun), roundG(y2, roun)], layer=layer, width=width))
->>>>>>> 8dfe6c96
-
-
-# split an arbitrary line so it does not interfere with keepout areas defined as [[x0,x1,y0,y1], ...]
-def addPolyLineWithKeepout(kicad_mod, poly, layer, width, keepouts=[], roun=0.001):
-	if len(poly)>1:
-		for p in range(0, len(poly)-1):
-			addLineWithKeepout(kicad_mod, poly[p][0], poly[p][1], poly[p+1][0], poly[p+1][1], layer, width, keepouts, roun)
-
-
-# split a vertical line so it does not interfere with keepout areas defined as [[x0,x1,y0,y1], ...]
-def addDCircle(kicad_mod, x, y, radius, layer, width, roun=0.001):
-	dalpha = 2 * 3.1415 / (2 * 3.1415 * radius / (6 * width))
-	a = 0
-	while a < 2 * 3.1415:
-		x1 = x + radius * math.sin(a)
-		y1 = y + radius * math.cos(a)
-		x2 = x + radius * math.sin(a + dalpha / 2)
-		y2 = y + radius * math.cos(a + dalpha / 2)
-		kicad_mod.append(Arc(center=[roundG(x, roun), roundG(y, roun)], start=[roundG(x1, roun), roundG(y1, roun)],
-							 angle=dalpha / 2 / 3.1415 + 180, layer=layer, width=width))
-		a = a + dalpha
-
-# draw a circle wit a screw slit under 45°
-def addSlitScrew(kicad_mod, x, y, radius, layer, width, roun=0.001):
-	kicad_mod.append(Circle(center=[roundG(x, roun), roundG(y, roun)], radius=radius, layer=layer, width=width))
-	da = 5
-	dx1 = 0.99 * radius * math.sin((135 - da) / 180 * 3.1415)
-	dy1 = 0.99 * radius * math.cos((135 - da) / 180 * 3.1415)
-	dx2 = 0.99 * radius * math.sin((135 + da) / 180 * 3.1415)
-	dy2 = 0.99 * radius * math.cos((135 + da) / 180 * 3.1415)
-	dx3 = 0.99 * radius * math.sin((315 - da) / 180 * 3.1415)
-	dy3 = 0.99 * radius * math.cos((315 - da) / 180 * 3.1415)
-	dx4 = 0.99 * radius * math.sin((315 + da) / 180 * 3.1415)
-	dy4 = 0.99 * radius * math.cos((315 + da) / 180 * 3.1415)
-	# print(x,y,dx1,dy1,dx4,dy4)
-	kicad_mod.append(Line(start=[roundG(x + dx1, roun), roundG(y + dy1, roun)],
-						  end=[roundG(x + dx4, roun), roundG(y + dy4, roun)], layer=layer, width=width))
-	kicad_mod.append(Line(start=[roundG(x + dx2, roun), roundG(y + dy2, roun)],
-						  end=[roundG(x + dx3, roun), roundG(y + dy3, roun)], layer=layer, width=width))
-
-# draw a circle wit a screw slit under 45°
-def addSlitScrewWithKeepouts(kicad_mod, x, y, radius, layer, width, keepouts, roun=0.001):
-	addCircleWithKeepout(kicad_mod, x, y, radius, layer, width, keepouts, roun)
-	da = 5
-	dx1 = 0.99 * radius * math.sin((135 - da) / 180 * 3.1415)
-	dy1 = 0.99 * radius * math.cos((135 - da) / 180 * 3.1415)
-	dx2 = 0.99 * radius * math.sin((135 + da) / 180 * 3.1415)
-	dy2 = 0.99 * radius * math.cos((135 + da) / 180 * 3.1415)
-	dx3 = 0.99 * radius * math.sin((315 - da) / 180 * 3.1415)
-	dy3 = 0.99 * radius * math.cos((315 - da) / 180 * 3.1415)
-	dx4 = 0.99 * radius * math.sin((315 + da) / 180 * 3.1415)
-	dy4 = 0.99 * radius * math.cos((315 + da) / 180 * 3.1415)
-	# print(x,y,dx1,dy1,dx4,dy4)
-	addLineWithKeepout(kicad_mod,x + dx1, y + dy1, x + dx4, y + dy4, layer, width, keepouts)
-	addLineWithKeepout(kicad_mod, x + dx2, y + dy2, x + dx3, y + dy3, layer, width, keepouts)
-
-
-# draw a circle wit a screw slit under 45°
-def addCrossScrew(kicad_mod, x, y, radius, layer, width, roun=0.001):
-	kicad_mod.append(Circle(center=[roundG(x, roun), roundG(y, roun)], radius=radius, layer=layer, width=width))
-	
-	kkt = Translation(x, y)
-	kicad_mod.append(kkt)
-	dd = radius * 0.1 / 2
-	dw = 0.8 * radius
-	kkt.append(PolygoneLine(polygone=[[roundG(-dw, roun), roundG(-dd, roun)],
-									  [roundG(-dd, roun), roundG(-dd, roun)],
-									  [roundG(-dd, roun), roundG(-dw, roun)],
-									  [roundG(+dd, roun), roundG(-dw, roun)],
-									  [roundG(+dd, roun), roundG(-dd, roun)],
-									  [roundG(+dw, roun), roundG(-dd, roun)],
-									  [roundG(+dw, roun), roundG(+dd, roun)],
-									  [roundG(+dd, roun), roundG(+dd, roun)],
-									  [roundG(+dd, roun), roundG(+dw, roun)],
-									  [roundG(-dd, roun), roundG(+dw, roun)],
-									  [roundG(-dd, roun), roundG(+dd, roun)],
-									  [roundG(-dw, roun), roundG(+dd, roun)],
-									  [roundG(-dw, roun), roundG(-dd, roun)]], layer=layer, width=width))
-
-
-# draw a circle wit a screw slit under 45°
-def addCrossScrewWithKeepouts(kicad_mod, x, y, radius, layer, width, keepouts=[], roun=0.001):
-	addCircleWithKeepout(kicad_mod, x, y, radius, layer, width, keepouts, roun)
-	
-	kkt = Translation(x, y)
-	kicad_mod.append(kkt)
-	dd = radius * 0.1 / 2
-	dw = 0.8 * radius
-	polygone = [[roundG(-dw, roun), roundG(-dd, roun)],
-				[roundG(-dd, roun), roundG(-dd, roun)],
-				[roundG(-dd, roun), roundG(-dw, roun)],
-				[roundG(+dd, roun), roundG(-dw, roun)],
-				[roundG(+dd, roun), roundG(-dd, roun)],
-				[roundG(+dw, roun), roundG(-dd, roun)],
-				[roundG(+dw, roun), roundG(+dd, roun)],
-				[roundG(+dd, roun), roundG(+dd, roun)],
-				[roundG(+dd, roun), roundG(+dw, roun)],
-				[roundG(-dd, roun), roundG(+dw, roun)],
-				[roundG(-dd, roun), roundG(+dd, roun)],
-				[roundG(-dw, roun), roundG(+dd, roun)],
-				[roundG(-dw, roun), roundG(-dd, roun)]];
-	addPolyLineWithKeepout(kicad_mod, polygone, layer, width, keepouts)
-
-
-# split a vertical line so it does not interfere with keepout areas defined as [[x0,x1,y0,y1], ...]
-def addVLineWithKeepout(kicad_mod, x, y0, y1, layer, width, keepouts=[], roun=0.001, dashed=False):
-	if dashed:
-		addVDLineWithKeepout(kicad_mod, x, y0, y1, layer, width, keepouts, roun)
-	else:
-		# print("addVLineWithKeepout",x)
-		linesout = applyKeepouts([[min(y0, y1), max(y0, y1)]], x, 2, 0, keepouts)
-		for l in linesout:
-			kicad_mod.append(
-				Line(start=[roundG(x, roun), roundG(l[0], roun)], end=[roundG(x, roun), roundG(l[1], roun)], layer=layer,
-					 width=width))
-
-# split a dashed horizontal line so it does not interfere with keepout areas defined as [[x0,x1,y0,y1], ...]
-def addHDLineWithKeepout(kicad_mod, x0, x1, y, layer, width, keepouts=[], roun=0.001):
-	dx=3*width
-	x=min(x0,x1)
-	while x<max(x0,x1):
-		addHLineWithKeepout(kicad_mod, x,min(x+dx,x1), y, layer, width, keepouts, roun)
-		x=x+dx*2
-
-# split a dashed vertical line so it does not interfere with keepout areas defined as [[x0,x1,y0,y1], ...]
-def addVDLineWithKeepout(kicad_mod, x, y0, y1, layer, width, keepouts=[], roun=0.001):
-	dy = 3 * width
-	y = min(y0, y1)
-	while y < max(y0, y1):
-		addVLineWithKeepout(kicad_mod, x, y, min(y1,y+dy), layer, width, keepouts, roun)
-		y = y + dy * 2
-
-
-
-# split a rectangle so it does not interfere with keepout areas defined as [[x0,x1,y0,y1], ...]
-def addRectWithKeepout(kicad_mod, x, y, w, h, layer, width, keepouts=[], roun=0.001):
-	addHLineWithKeepout(kicad_mod, x, x+w, y, layer,width,keepouts,roun)
-	addHLineWithKeepout(kicad_mod, x, x + w, y+h, layer, width, keepouts, roun)
-	addVLineWithKeepout(kicad_mod, x, y, y+h, layer, width, keepouts, roun)
-	addVLineWithKeepout(kicad_mod, x+w, y, y + h, layer, width, keepouts, roun)
-
-
-# split a dashed rectangle so it does not interfere with keepout areas defined as [[x0,x1,y0,y1], ...]
-def addDRectWithKeepout(kicad_mod, x, y, w, h, layer, width, keepouts=[], roun=0.001):
-	addHDLineWithKeepout(kicad_mod, x, x+w, y, layer,width,keepouts,roun)
-	addHDLineWithKeepout(kicad_mod, x, x + w, y+h, layer, width, keepouts, roun)
-	addVDLineWithKeepout(kicad_mod, x, y, y+h, layer, width, keepouts, roun)
-	addVDLineWithKeepout(kicad_mod, x+w, y, y + h, layer, width, keepouts, roun)
-
-# split a plus sign so it does not interfere with keepout areas defined as [[x0,x1,y0,y1], ...]
-def addPlusWithKeepout(km, x, y, w, h, layer, width, keepouts=[], roun=0.001):
-	addHLineWithKeepout(km, x, x+w, y+h/2, layer,width,keepouts,roun)
-	addVLineWithKeepout(km, x+w/2, y, y+h, layer, width, keepouts, roun)
-
-# draw a rectangle with bevel on all sides (e.g. for crystals), or a simple rectangle if bevel_size0=0)
-#
-#	/----\
-#  /	  \
-# |		   |
-# |		   |
-# |		   |
-# |		   |
-# |		   |
-#  \	  /
-#	\----/
-def allBevelRect(model, x, size, layer, width, bevel_size=0.2):
-	if bevel_size <= 0:
-		model.append(RectLine(start=x, end=[x[0] + size[0], x[1] + size[1]], layer=layer, width=width))
-	else:
-		model.append(PolygoneLine(polygone=[[x[0] + bevel_size, x[1]],
-											[x[0] + size[0] - bevel_size, x[1]],
-											[x[0] + size[0], x[1] + bevel_size],
-											[x[0] + size[0], x[1] + size[1] - bevel_size],
-											[x[0] + size[0] - bevel_size, x[1] + size[1]],
-											[x[0] + bevel_size, x[1] + size[1]],
-											[x[0], x[1] + size[1] - bevel_size],
-											[x[0], x[1] + bevel_size],
-											[x[0] + bevel_size, x[1]]], layer=layer, width=width))
-
-# draw a trapezoid with a given angle of the vertical lines
-#
-# angle<0
-#	   /---------------------\	   ^
-#	  /						  \	   |
-#	 /						   \  size[1]
-#	/							\  |
-#  /-----------------------------\ v
-#  <------------size[0]---------->
-def allTrapezoid(model, x, size, angle, layer, width):
-	dx=size[1]*math.tan(math.fabs(angle)/180*math.pi)
-	if angle == 0:
-		model.append(RectLine(start=x, end=[x[0] + size[0], x[1] + size[1]], layer=layer, width=width))
-	elif angle<0:
-		model.append(PolygoneLine(polygone=[[x[0] + dx, x[1]],
-											[x[0] + size[0] - dx, x[1]],
-											[x[0] + size[0], x[1] + size[1]],
-											[x[0], x[1] + size[1] ],
-											[x[0] + dx, x[1]]], layer=layer, width=width))
-	elif angle>0:
-		model.append(PolygoneLine(polygone=[[x[0], x[1]],
-											[x[0] + size[0], x[1]],
-											[x[0] + size[0]-dx, x[1] + size[1]],
-											[x[0] + dx, x[1] + size[1] ],
-											[x[0] , x[1]]], layer=layer, width=width))
-
-# draw a downward equal-sided triangle
-def allEqualSidedDownTriangle(model, xcenter, side_length, layer, width):
-	h=math.sqrt(3)/6*side_length
-	model.append(PolygoneLine(polygone=[[xcenter[0]-side_length/2, xcenter[1]-h],
-										[xcenter[0]+side_length/2, xcenter[1]-h],
-										[xcenter[0], xcenter[1]+2*h],
-										[xcenter[0]-side_length/2, xcenter[1]-h],
-									   ], layer=layer, width=width))
-
-# draw a trapezoid with a given angle of the vertical lines and rounded corners
-#
-# angle<0
-#	   /---------------------\	   ^
-#	  /						  \	   |
-#	 /						   \  size[1]
-#	/							\  |
-#  /-----------------------------\ v
-#  <------------size[0]---------->
-def allRoundedBevelRect(model, x, size, angle, corner_radius, layer, width):
-	if corner_radius<=0:
-		allTrapezoid(model,x,size,angle,layer,width)
-	else:
-		dx=size[1]*math.tan(math.fabs(angle)/180*math.pi)
-		dx2=corner_radius*math.tan((90-math.fabs(angle))/2/180*math.pi)
-		dx3=corner_radius/math.tan((90-math.fabs(angle))/2/180*math.pi)
-		ds2=corner_radius*math.sin(math.fabs(angle)/180*math.pi)
-		dc2=corner_radius*math.cos(math.fabs(angle)/180*math.pi)
-		
-		if angle == 0:
-			addRoundedRect(model, x, size, corner_radius, layer, width=0.2)
-		elif angle<0:
-			ctl=[x[0] +dx+dx2, x[1]+corner_radius]
-			ctr=[x[0] + size[0]-dx-dx2, x[1]+corner_radius]
-			cbl=[x[0] +dx3, x[1]+size[1]-corner_radius]
-			cbr=[x[0] + size[0]-dx3, x[1]+size[1]-corner_radius]
-			model.append(Arc(center=ctl, start=[ctl[0], x[1]], angle=-(90-math.fabs(angle)),layer=layer, width=width))
-			model.append(Arc(center=ctr, start=[ctr[0], x[1]], angle=(90-math.fabs(angle)),layer=layer, width=width))
-			model.append(Arc(center=cbl, start=[cbl[0], x[1]+size[1]], angle=(90+math.fabs(angle)),layer=layer, width=width))
-			model.append(Arc(center=cbr, start=[cbr[0], x[1]+size[1]], angle=-(90+math.fabs(angle)),layer=layer, width=width))
-			model.append(Line(start=[ctl[0], x[1]], end=[ctr[0], x[1]], layer=layer, width=width))
-			model.append(Line(start=[cbl[0], x[1]+size[1]], end=[cbr[0], x[1]+size[1]], layer=layer, width=width))
-			model.append(Line(start=[ctr[0]+dc2,ctr[1]-ds2], end=[cbr[0]+dc2,cbr[1]-ds2], layer=layer, width=width))
-			model.append(Line(start=[ctl[0]-dc2,ctl[1]-ds2], end=[cbl[0]-dc2,cbl[1]-ds2], layer=layer, width=width))
-		elif angle>0:
-			cbl=[x[0] +dx+dx2, x[1]+size[1]-corner_radius]
-			cbr=[x[0] + size[0]-dx-dx2, x[1]+size[1]-corner_radius]
-			ctl=[x[0] +dx3, x[1]+corner_radius]
-			ctr=[x[0] + size[0]-dx3, x[1]+corner_radius]
-			model.append(Arc(center=ctl, start=[ctl[0], x[1]], angle=-(90+math.fabs(angle)),layer=layer, width=width))
-			model.append(Arc(center=ctr, start=[ctr[0], x[1]], angle=(90+math.fabs(angle)),layer=layer, width=width))
-			model.append(Arc(center=cbl, start=[cbl[0], x[1]+size[1]], angle=(90-math.fabs(angle)),layer=layer, width=width))
-			model.append(Arc(center=cbr, start=[cbr[0], x[1]+size[1]], angle=-(90-math.fabs(angle)),layer=layer, width=width))
-			model.append(Line(start=[ctl[0], x[1]], end=[ctr[0], x[1]], layer=layer, width=width))
-			model.append(Line(start=[cbl[0], x[1]+size[1]], end=[cbr[0], x[1]+size[1]], layer=layer, width=width))
-			model.append(Line(start=[ctr[0]+dc2,ctr[1]+ds2], end=[cbr[0]+dc2,cbr[1]+ds2], layer=layer, width=width))
-			model.append(Line(start=[ctl[0]-dc2,ctl[1]+ds2], end=[cbl[0]-dc2,cbl[1]+ds2], layer=layer, width=width))
-
-		
-# draw a rectangle with rounded corners on all sides (e.g. for crystals), or a simple rectangle if bevel_size0=0)
-#
-#	/----\
-#  /	  \
-# |		   |
-# |		   |
-# |		   |
-# |		   |
-# |		   |
-#  \	  /
-#	\----/
-def addRoundedRect(model, x, size, corner_radius, layer, width=0.2):
-	if corner_radius <= 0:
-		model.append(RectLine(start=x, end=[x[0] + size[0], x[1] + size[1]], layer=layer, width=width))
-	else:
-		model.append(Line(start=[x[0] + corner_radius, x[1]], end=[x[0] + size[0] - corner_radius, x[1]], layer=layer, width=width))
-		model.append(Line(start=[x[0] + size[0], x[1] + corner_radius], end=[x[0] + size[0], x[1] + size[1] - corner_radius], layer=layer, width=width))
-		model.append(Line(start=[x[0] + size[0] - corner_radius, x[1] + size[1]], end=[x[0] + corner_radius, x[1] + size[1]], layer=layer, width=width))
-		model.append(Line(start=[x[0], x[1] + size[1] - corner_radius], end=[x[0], x[1] + corner_radius], layer=layer, width=width))
-		model.append(Arc(center=[x[0]+corner_radius, x[1] +corner_radius], start=[x[0], x[1] +corner_radius], angle=90, layer=layer, width=width))
-		model.append(Arc(center=[x[0]+ size[0]-corner_radius, x[1] +corner_radius], start=[x[0]+ size[0]-corner_radius, x[1]], angle=90, layer=layer, width=width))
-		model.append(Arc(center=[x[0]+corner_radius, x[1] +size[1]-corner_radius], start=[x[0], x[1] +size[1]-corner_radius], angle=-90, layer=layer, width=width))
-		model.append(Arc(center=[x[0]+ size[0]-corner_radius, x[1] +size[1]-corner_radius], start=[x[0]+ size[0], x[1] +size[1]-corner_radius], angle=90, layer=layer, width=width))
-
-
-
-# draws a filled circle consisting of concentric circles of varying widths (e.g. for glue dots!)
-def fillCircle(model, center, radius, layer, width):
-	model.append(Circle(center=center, radius=radius, layer=layer, width=width))
-	r = radius
-	w = radius / 3
-	r = radius - w / 2
-	while r > w / 2:
-		if r - 0.9 * w <= w / 2:
-			model.append(Circle(center=center, radius=r, layer=layer, width=r * 2))
-		else:
-			model.append(Circle(center=center, radius=r, layer=layer, width=w))
-		r = r - 0.9 * w
-
-
-
-#	  +------+
-#	 /		 |
-#	/		 |
-#	|		 |
-#	|		 |
-#	|		 |
-#	|		 |
-#	+--------+
-#
-#
-def bevelRectTL(model, x, size, layer, width, bevel_size=1):
-	model.append(PolygoneLine(
-		polygone=[[x[0] + bevel_size, x[1]], [x[0] + size[0], x[1]], [x[0] + size[0], x[1] + size[1]],
-				  [x[0], x[1] + size[1]], [x[0], x[1] + bevel_size], [x[0] + bevel_size, x[1]]], layer=layer,
-		width=width))
-
-
-#	+--------+
-#	|		 |
-#	|		 |
-#	|		 |
-#	|		 |
-#	\		 |
-#	 \		 |
-#	  +------+
-#
-#
-def bevelRectBL(model, x, size, layer, width, bevel_size=1):
-	model.append(PolygoneLine(polygone=[[x[0], x[1]], [x[0] + size[0], x[1]], [x[0] + size[0], x[1] + size[1]],
-										[x[0] + bevel_size, x[1] + size[1]], [x[0], x[1] + size[1] - bevel_size],
-										[x[0], x[1]]], layer=layer, width=width))
-
-# draws a DIP-package with half-circle at the top
-#
-# +----------+
-# |	  \	 /	 |
-# |	   ~~	 |
-# |			 |
-# |			 |
-# |			 |
-# |			 |
-# +----------+
-def DIPRectT(model, x, size, layer, width, marker_size=2):
-	model.append(PolygoneLine(
-		polygone=[[x[0] + size[0] / 2 - marker_size / 2, x[1]], [x[0], x[1]], [x[0], x[1] + size[1]],
-				  [x[0] + size[0], x[1] + size[1]], [x[0] + size[0], x[1]],
-				  [x[0] + size[0] / 2 + marker_size / 2, x[1]]], layer=layer, width=width))
-	model.append(Arc(center=[x[0] + size[0] / 2, x[1]], start=[x[0] + size[0] / 2 - marker_size / 2, x[1]], angle=-180,
-					 layer=layer, width=width))
-
-
-# draws a DIP-package with half-circle at the left
-#
-# +---------------+
-# |-\			  |
-# |	 |			  |
-# |-/			  |
-# +---------------+
-def DIPRectL(model, x, size, layer, width, marker_size=2):
-	model.append(PolygoneLine(polygone=[[x[0], x[1] + size[1] / 2 - marker_size / 2],
-										[x[0], x[1]],
-										[x[0] + size[0], x[1]],
-										[x[0] + size[0], x[1] + size[1]],
-										[x[0], x[1] + size[1]],
-										[x[0], x[1] + size[1] / 2 + marker_size / 2]], layer=layer, width=width))
-	model.append(Arc(center=[x[0], x[1] + size[1] / 2], start=[x[0], x[1] + size[1] / 2 - marker_size / 2], angle=180,
-					 layer=layer, width=width))
-
-
-# draws the left part of a DIP-package with half-circle at the left
-#
-# +--------
-# |-\
-# |	 |
-# |-/
-# +--------
-def DIPRectL_LeftOnly(model, x, size, layer, width, marker_size=2):
-	model.append(Line(start=[x[0], x[1] + size[1] / 2 - marker_size / 2], end=[x[0], x[1]], layer=layer, width=width))
-	model.append(
-		Line(start=[x[0], x[1] + size[1]], end=[x[0], x[1] + size[1] / 2 + marker_size / 2], layer=layer, width=width))
-	if size[0] > 0:
-		model.append(Line(start=[x[0], x[1]], end=[x[0] + size[0], x[1]], layer=layer, width=width))
-		model.append(Line(start=[x[0], x[1] + size[1]], end=[x[0] + size[0], x[1] + size[1]], layer=layer, width=width))
-	
-	model.append(Arc(center=[x[0], x[1] + size[1] / 2], start=[x[0], x[1] + size[1] / 2 - marker_size / 2], angle=180,
-					 layer=layer, width=width))
-
-
-# draws a THT quartz footprint (HC49) with a rect around it
-#  +-------------------------+
-#  |						 |
-#  |   +----------------+	 |
-#  |  /					 \	 |
-#  |  \					 /	 |
-#  |   +----------------+	 |
-#  |						 |
-#  +-------------------------+
-def THTQuartzRect(model, x, size, inner_size, layer, width):
-	model.append(RectLine(start=x, end=[x[0] + size[0], x[1] + size[1]], layer=layer, width=width))
-	THTQuartz(model, [x[0] + (size[0] - inner_size[0]) / 2, x[1] + (size[1] - inner_size[1]) / 2], inner_size, layer,
-			  width)
-
-
-# draws a THT quartz footprint (HC49)
-#	  +----------------+
-#	 /					\
-#	 \					/
-#	  +----------------+
-def THTQuartz(model, x, size, layer, width):
-	THTQuartzIncomplete(model, x, size, 180, layer, width)
-
-
-# draws a THT quartz footprint (HC49)
-#	  +----------------+
-#	 /					\
-#	 \					/
-#	  +----------------+
-def THTQuartzIncomplete(model, x, size, angle, layer, width):
-	inner_size = size
-	r = inner_size[1] / 2
-	xtl = [x[0] + size[0] / 2 - (inner_size[0] / 2 - r), x[1] + size[1] / 2 - inner_size[1] / 2]
-	xtr = [x[0] + size[0] / 2 + (inner_size[0] / 2 - r), x[1] + size[1] / 2 - inner_size[1] / 2]
-	xbl = [x[0] + size[0] / 2 - (inner_size[0] / 2 - r), x[1] + size[1] / 2 + inner_size[1] / 2]
-	xbr = [x[0] + size[0] / 2 + (inner_size[0] / 2 - r), x[1] + size[1] / 2 + inner_size[1] / 2]
-	cl = [x[0] + size[0] / 2 - (inner_size[0] / 2 - r), x[1] + size[1] / 2]
-	cr = [x[0] + size[0] / 2 + (inner_size[0] / 2 - r), x[1] + size[1] / 2]
-	model.append(Line(start=xtl, end=xtr, layer=layer, width=width))
-	model.append(Line(start=xbl, end=xbr, layer=layer, width=width))
-	if angle >= 180:
-		model.append(Arc(center=cl, start=xtl, angle=-angle, layer=layer, width=width))
-		model.append(Arc(center=cr, start=xtr, angle=angle, layer=layer, width=width))
-	else:
-		model.append(Arc(center=cl, start=xtl, angle=-angle, layer=layer, width=width))
-		model.append(Arc(center=cr, start=xtr, angle=angle, layer=layer, width=width))
-		model.append(Arc(center=cl, start=xbl, angle=angle, layer=layer, width=width))
-		model.append(Arc(center=cr, start=xbr, angle=-angle, layer=layer, width=width))
-
+#!/usr/bin/env python
+
+import sys
+import os
+import math
+import time
+
+# ensure that the kicad-footprint-generator directory is available
+# sys.path.append(os.environ.get('KIFOOTPRINTGENERATOR'))  # enable package import from parent directory
+# sys.path.append("D:\hardware\KiCAD\kicad-footprint-generator")  # enable package import from parent directory
+sys.path.append(os.path.join(sys.path[0], "..", "..", "kicad_mod"))  # load kicad_mod path
+sys.path.append(os.path.join(sys.path[0], "..", ".."))  # load kicad_mod path
+
+from KicadModTree import *  # NOQA
+from footprint_global_properties import *
+
+# tool function for generating 3D-scripts
+def script3d_writevariable(file, line, varname, value):
+    file.write("# {0}\nApp.ActiveDocument.Spreadsheet.set('A{1}', 'var {0} = '); App.ActiveDocument.Spreadsheet.set('B{1}', '{2}'); App.ActiveDocument.Spreadsheet.setAlias('B{1}', '{0}')\n".format(varname, line, value))
+
+
+# round for grid g
+def roundG(x, g):
+    if (x > 0):
+        return math.ceil(x / g) * g
+    else:
+        return math.floor(x / g) * g
+
+
+# round for courtyard grid
+def roundCrt(x):
+    return roundG(x, grid_crt)
+
+
+# float-variant of range()
+def frange(x, y, jump):
+    while x < y:
+        yield x
+        x += jump
+
+
+# inclusice float-variant of range()
+def frangei(x, y, jump):
+    while x <= y:
+        yield x
+        x += jump
+
+
+# returns a list with a single rectangle around x,y with width and height w and h
+def addKeepoutRect(x, y, w, h):
+    return [[x - w / 2, x + w / 2, y - h / 2, y + h / 2]]
+
+
+# returns a series of rectangle that lie around the circular pad around (x,y) with radius w=h
+# if w!=h, addKeepoutRect() is called
+def addKeepoutRound(x, y, w, h):
+    if w != h:
+        return addKeepoutRect(x, y, w, h)
+    else:
+        res = []
+        Nrects = 4
+        r = max(h, w) / 2
+        yysum = 0
+        for ya in frange(0, r, r / Nrects):
+            a = math.fabs(math.asin(ya / r) / math.pi * 180)
+            yy = math.fabs(r * math.sin(a / 180.0 * math.pi))
+            xx = math.fabs(r * math.cos(a / 180.0 * math.pi))
+            if (xx > 0):
+                res.append([x - xx - 0.015, x + xx + 0.015, y - yy - r / Nrects - 0.015, y - yy + .015])
+                res.append([x - xx - 0.015, x + xx + 0.015, y + yy - 0.015, y + yy + r / Nrects + 0.015])
+            yysum = yysum + yy
+        return res
+
+# internal method for keepout-processing
+def applyKeepouts(lines_in, y, xi, yi, keepouts):
+    # print("  applyKeepouts(\n  lines_in=", lines_in, "  \n  y=", y, "   \n  xi=", xi, "   yi=", yi, "   \n  keepouts=", keepouts, ")")
+    lines = lines_in
+    changes = True
+    while (changes):
+        changes = False
+        for ko in keepouts:
+            ko = [min(ko[0], ko[1]), max(ko[0], ko[1]), min(ko[2], ko[3]), max(ko[2], ko[3])]
+            if (ko[yi + 0] <= y) and (y <= ko[yi + 1]):
+                # print("    INY: koy=", [ko[yi + 0], ko[yi + 1]], "  y=", y, "):             kox=", [ko[xi + 0], ko[xi + 1]])
+                for li in reversed(range(0, len(lines))):
+                    l = lines[li]
+                    if (l[0] >= ko[xi + 0]) and (l[0] <= ko[xi + 1]) and (l[1] >= ko[xi + 0]) and (
+                                l[1] <= ko[xi + 1]):  # Line completely inside -> remove
+                        lines.pop(li)
+                        # print("      H1: ko=", [ko[xi+0],ko[xi+1]], "  li=", li, "   l=", l, ")")
+                        changes = True
+                    elif (l[0] >= ko[xi + 0]) and (l[0] <= ko[xi + 1]) and (
+                                l[1] > ko[
+                                    xi + 1]):  # Line starts inside, but ends outside -> remove and add shortened
+                        lines.pop(li)
+                        lines.append([ko[xi + 1], l[1]])
+                        # print("      H2: ko=", [ko[xi+0],ko[xi+1]], "  li=", li, "   l=", l, "): ", [ko[xi+1], l[1]])
+                        changes = True
+                    elif (l[0] < ko[xi + 0]) and (l[1] <= ko[xi + 1]) and (
+                                l[1] >= ko[
+                                    xi + 0]):  # Line starts outside, but ends inside -> remove and add shortened
+                        lines.pop(li)
+                        lines.append([l[0], ko[xi + 0]])
+                        # print("      H3: ko=", [ko[xi+0],ko[xi+1]], "  li=", li, "   l=", l, "): ", [l[0], ko[xi+0]])
+                        changes = True
+                    elif (l[0] < ko[xi + 0]) and (
+                                l[1] > ko[
+                                    xi + 1]):  # Line starts outside, and ends outside -> remove and add 2 shortened
+                        lines.pop(li)
+                        lines.append([l[0], ko[xi + 0]])
+                        lines.append([ko[xi + 1], l[1]])
+                        # print("      H4: ko=", [ko[xi+0],ko[xi+1]], "  li=", li, "   l=", l, "): ", [l[0], ko[xi+0]], [ko[xi+1], l[1]])
+                        changes = True
+                        # else:
+                        # print("      USE: ko=", [ko[xi+0],ko[xi+1]], "  li=", li, "   l=", l, "): ")
+        if changes:
+            break
+
+    return lines
+
+# gives True if the given point (x,y) is contained in any keepout
+def containedInAnyKeepout(x,y, keepouts):
+    for ko in keepouts:
+        ko = [min(ko[0], ko[1]), max(ko[0], ko[1]), min(ko[2], ko[3]), max(ko[2], ko[3])]
+        if x>=ko[0] and x<=ko[1] and y>=ko[2] and y<=ko[3]:
+            #print("HIT!")
+            return True
+    #print("NO HIT ",x,y)
+    return False
+
+# draws the keepouts
+def debug_draw_keepouts(kicad_modg, keepouts):
+    for ko in keepouts:
+        kicad_modg.append(RectLine(start=[ko[0],ko[2]],
+                                  end=[ko[1],ko[3]],
+                                  layer='F.Mask', width=0.01))
+        
+# split a horizontal line so it does not interfere with keepout areas defined as [[x0,x1,y0,y1], ...]
+def addHLineWithKeepout(kicad_mod, x0, x1, y, layer, width, keepouts=[], roun=0.001, dashed=False):
+    if dashed:
+        addHDLineWithKeepout(kicad_mod, x0, x1, y, layer, width, keepouts, roun)
+    else:
+        # print("addHLineWithKeepout",y)
+        linesout = applyKeepouts([[min(x0, x1), max(x0, x1)]], y, 0, 2, keepouts)
+        for l in linesout:
+            kicad_mod.append(
+                Line(start=[roundG(l[0], roun), roundG(y, roun)], end=[roundG(l[1], roun), roundG(y, roun)], layer=layer,width=width))
+
+# draw a circle minding the keepouts
+def addCircleWithKeepout(kicad_mod, x, y, radius, layer, width, keepouts=[], roun=0.001):
+    dalpha = 2 * 3.1415 / (360)
+    a = 0
+    start=0
+    startx=x + radius * math.sin(0)
+    starty=y + radius * math.cos(0)
+    hasToDraw=False
+    noneUsed=True
+    while a < 2 * 3.1415:
+        x1 = x + radius * math.sin(a)
+        y1 = y + radius * math.cos(a)
+        
+        if containedInAnyKeepout(x1,y1, keepouts):
+            if hasToDraw and math.fabs(a-start)>0:
+                kicad_mod.append( Arc(center=[roundG(x, roun), roundG(y, roun)], start=[roundG(startx, roun), roundG(starty, roun)], angle=-1*(a - start)/3.1415*180, layer=layer, width=width))
+            hasToDraw = False
+            startx=x1; starty=y1; start=a
+            noneUsed = False
+        else:
+            hasToDraw = True
+        
+        a = a + dalpha
+    if noneUsed:
+        kicad_mod.append(
+            Circle(center=[roundG(x, roun), roundG(y, roun)], radius=radius, layer=layer, width=width))
+    elif hasToDraw and math.fabs(a - start) > 0:
+        kicad_mod.append( Arc(center=[roundG(x, roun), roundG(y, roun)], start=[roundG(startx, roun), roundG(starty, roun)], angle=-1*(a - start)/3.1415*180, layer=layer, width=width))
+
+# split a circle so it does not interfere with keepout areas defined as [[x0,x1,y0,y1], ...]
+def addDCircleWithKeepout(kicad_mod, x, y, radius, layer, width, keepouts=[], roun=0.001):
+    dalpha = 2 * 3.1415 / (2 * 3.1415 * radius / (6 * width))
+    a = 0
+    while a < 2 * 3.1415:
+        x1 = x + radius * math.sin(a)
+        y1 = y + radius * math.cos(a)
+        x2 = x + radius * math.sin(a + dalpha / 2)
+        y2 = y + radius * math.cos(a + dalpha / 2)
+        ok=True
+        aa=a
+        while aa<a+dalpha and ok:
+            xx = x + radius * math.sin(aa)
+            yy = y + radius * math.cos(aa)
+            if containedInAnyKeepout(xx, yy, keepouts):
+                ok=False
+            aa=aa+dalpha/20
+        if ok: kicad_mod.append(Arc(center=[roundG(x, roun), roundG(y, roun)], start=[roundG(x1, roun), roundG(y1, roun)],
+                             angle=-1*dalpha / 2 / 3.1415 * 180, layer=layer, width=width))
+        a = a + dalpha
+
+# split an arbitrary line so it does not interfere with keepout areas defined as [[x0,x1,y0,y1], ...]
+def addLineWithKeepout(kicad_mod, x1, y1, x2,y2, layer, width, keepouts=[], roun=0.001):
+    dx=(x2-x1)/200
+    dy=(y2-y1)/200
+    x=x1; y=y1
+    xs=x1; ys=y1;
+    hasToDraw=not containedInAnyKeepout(x, y, keepouts)
+    didDrawAny=False
+    for n in range(0,200):
+        if containedInAnyKeepout(x+dx, y+dy, keepouts):
+            if hasToDraw: 
+                didDrawAny=True
+                kicad_mod.append(Line(start=[roundG(xs, roun), roundG(ys, roun)], end=[roundG(x, roun), roundG(y, roun)], layer=layer, width=width))
+            xs=x+2*dx; ys=y+2*dy; hasToDraw=False
+        else:
+            hasToDraw = True
+        
+        x=x+dx; y=y+dy
+    if hasToDraw and ((xs!=x2 and ys!=y2) or (not didDrawAny)): 
+        kicad_mod.append(Line(start=[roundG(xs, roun), roundG(ys, roun)], end=[roundG(x2, roun), roundG(y2, roun)], layer=layer, width=width))
+
+
+# split an arbitrary line so it does not interfere with keepout areas defined as [[x0,x1,y0,y1], ...]
+def addPolyLineWithKeepout(kicad_mod, poly, layer, width, keepouts=[], roun=0.001):
+    if len(poly)>1:
+        for p in range(0, len(poly)-1):
+            addLineWithKeepout(kicad_mod, poly[p][0], poly[p][1], poly[p+1][0], poly[p+1][1], layer, width, keepouts, roun)
+
+
+# split a vertical line so it does not interfere with keepout areas defined as [[x0,x1,y0,y1], ...]
+def addDCircle(kicad_mod, x, y, radius, layer, width, roun=0.001):
+    dalpha = 2 * 3.1415 / (2 * 3.1415 * radius / (6 * width))
+    a = 0
+    while a < 2 * 3.1415:
+        x1 = x + radius * math.sin(a)
+        y1 = y + radius * math.cos(a)
+        x2 = x + radius * math.sin(a + dalpha / 2)
+        y2 = y + radius * math.cos(a + dalpha / 2)
+        kicad_mod.append(Arc(center=[roundG(x, roun), roundG(y, roun)], start=[roundG(x1, roun), roundG(y1, roun)],
+                             angle=dalpha / 2 / 3.1415 + 180, layer=layer, width=width))
+        a = a + dalpha
+
+# draw a circle wit a screw slit under 45°
+def addSlitScrew(kicad_mod, x, y, radius, layer, width, roun=0.001):
+    kicad_mod.append(Circle(center=[roundG(x, roun), roundG(y, roun)], radius=radius, layer=layer, width=width))
+    da = 5
+    dx1 = 0.99 * radius * math.sin((135 - da) / 180 * 3.1415)
+    dy1 = 0.99 * radius * math.cos((135 - da) / 180 * 3.1415)
+    dx2 = 0.99 * radius * math.sin((135 + da) / 180 * 3.1415)
+    dy2 = 0.99 * radius * math.cos((135 + da) / 180 * 3.1415)
+    dx3 = 0.99 * radius * math.sin((315 - da) / 180 * 3.1415)
+    dy3 = 0.99 * radius * math.cos((315 - da) / 180 * 3.1415)
+    dx4 = 0.99 * radius * math.sin((315 + da) / 180 * 3.1415)
+    dy4 = 0.99 * radius * math.cos((315 + da) / 180 * 3.1415)
+    # print(x,y,dx1,dy1,dx4,dy4)
+    kicad_mod.append(Line(start=[roundG(x + dx1, roun), roundG(y + dy1, roun)],
+                          end=[roundG(x + dx4, roun), roundG(y + dy4, roun)], layer=layer, width=width))
+    kicad_mod.append(Line(start=[roundG(x + dx2, roun), roundG(y + dy2, roun)],
+                          end=[roundG(x + dx3, roun), roundG(y + dy3, roun)], layer=layer, width=width))
+
+# draw a circle wit a screw slit under 45°
+def addSlitScrewWithKeepouts(kicad_mod, x, y, radius, layer, width, keepouts, roun=0.001):
+    addCircleWithKeepout(kicad_mod, x, y, radius, layer, width, keepouts, roun)
+    da = 5
+    dx1 = 0.99 * radius * math.sin((135 - da) / 180 * 3.1415)
+    dy1 = 0.99 * radius * math.cos((135 - da) / 180 * 3.1415)
+    dx2 = 0.99 * radius * math.sin((135 + da) / 180 * 3.1415)
+    dy2 = 0.99 * radius * math.cos((135 + da) / 180 * 3.1415)
+    dx3 = 0.99 * radius * math.sin((315 - da) / 180 * 3.1415)
+    dy3 = 0.99 * radius * math.cos((315 - da) / 180 * 3.1415)
+    dx4 = 0.99 * radius * math.sin((315 + da) / 180 * 3.1415)
+    dy4 = 0.99 * radius * math.cos((315 + da) / 180 * 3.1415)
+    # print(x,y,dx1,dy1,dx4,dy4)
+    addLineWithKeepout(kicad_mod,x + dx1, y + dy1, x + dx4, y + dy4, layer, width, keepouts)
+    addLineWithKeepout(kicad_mod, x + dx2, y + dy2, x + dx3, y + dy3, layer, width, keepouts)
+
+
+# draw a circle wit a screw slit under 45°
+def addCrossScrew(kicad_mod, x, y, radius, layer, width, roun=0.001):
+    kicad_mod.append(Circle(center=[roundG(x, roun), roundG(y, roun)], radius=radius, layer=layer, width=width))
+    
+    kkt = Translation(x, y)
+    kicad_mod.append(kkt)
+    dd = radius * 0.1 / 2
+    dw = 0.8 * radius
+    kkt.append(PolygoneLine(polygone=[[roundG(-dw, roun), roundG(-dd, roun)],
+                                      [roundG(-dd, roun), roundG(-dd, roun)],
+                                      [roundG(-dd, roun), roundG(-dw, roun)],
+                                      [roundG(+dd, roun), roundG(-dw, roun)],
+                                      [roundG(+dd, roun), roundG(-dd, roun)],
+                                      [roundG(+dw, roun), roundG(-dd, roun)],
+                                      [roundG(+dw, roun), roundG(+dd, roun)],
+                                      [roundG(+dd, roun), roundG(+dd, roun)],
+                                      [roundG(+dd, roun), roundG(+dw, roun)],
+                                      [roundG(-dd, roun), roundG(+dw, roun)],
+                                      [roundG(-dd, roun), roundG(+dd, roun)],
+                                      [roundG(-dw, roun), roundG(+dd, roun)],
+                                      [roundG(-dw, roun), roundG(-dd, roun)]], layer=layer, width=width))
+
+
+# draw a circle wit a screw slit under 45°
+def addCrossScrewWithKeepouts(kicad_mod, x, y, radius, layer, width, keepouts=[], roun=0.001):
+    addCircleWithKeepout(kicad_mod, x, y, radius, layer, width, keepouts, roun)
+    
+    kkt = Translation(x, y)
+    kicad_mod.append(kkt)
+    dd = radius * 0.1 / 2
+    dw = 0.8 * radius
+    polygone = [[roundG(-dw, roun), roundG(-dd, roun)],
+                [roundG(-dd, roun), roundG(-dd, roun)],
+                [roundG(-dd, roun), roundG(-dw, roun)],
+                [roundG(+dd, roun), roundG(-dw, roun)],
+                [roundG(+dd, roun), roundG(-dd, roun)],
+                [roundG(+dw, roun), roundG(-dd, roun)],
+                [roundG(+dw, roun), roundG(+dd, roun)],
+                [roundG(+dd, roun), roundG(+dd, roun)],
+                [roundG(+dd, roun), roundG(+dw, roun)],
+                [roundG(-dd, roun), roundG(+dw, roun)],
+                [roundG(-dd, roun), roundG(+dd, roun)],
+                [roundG(-dw, roun), roundG(+dd, roun)],
+                [roundG(-dw, roun), roundG(-dd, roun)]];
+    addPolyLineWithKeepout(kicad_mod, polygone, layer, width, keepouts)
+
+
+# split a vertical line so it does not interfere with keepout areas defined as [[x0,x1,y0,y1], ...]
+def addVLineWithKeepout(kicad_mod, x, y0, y1, layer, width, keepouts=[], roun=0.001, dashed=False):
+    if dashed:
+        addVDLineWithKeepout(kicad_mod, x, y0, y1, layer, width, keepouts, roun)
+    else:
+        # print("addVLineWithKeepout",x)
+        linesout = applyKeepouts([[min(y0, y1), max(y0, y1)]], x, 2, 0, keepouts)
+        for l in linesout:
+            kicad_mod.append(
+                Line(start=[roundG(x, roun), roundG(l[0], roun)], end=[roundG(x, roun), roundG(l[1], roun)], layer=layer,
+                     width=width))
+
+# split a dashed horizontal line so it does not interfere with keepout areas defined as [[x0,x1,y0,y1], ...]
+def addHDLineWithKeepout(kicad_mod, x0, x1, y, layer, width, keepouts=[], roun=0.001):
+    dx=3*width
+    x=min(x0,x1)
+    while x<max(x0,x1):
+        addHLineWithKeepout(kicad_mod, x,min(x+dx,x1), y, layer, width, keepouts, roun)
+        x=x+dx*2
+
+# split a dashed vertical line so it does not interfere with keepout areas defined as [[x0,x1,y0,y1], ...]
+def addVDLineWithKeepout(kicad_mod, x, y0, y1, layer, width, keepouts=[], roun=0.001):
+    dy = 3 * width
+    y = min(y0, y1)
+    while y < max(y0, y1):
+        addVLineWithKeepout(kicad_mod, x, y, min(y1,y+dy), layer, width, keepouts, roun)
+        y = y + dy * 2
+
+
+
+# split a rectangle so it does not interfere with keepout areas defined as [[x0,x1,y0,y1], ...]
+def addRectWithKeepout(kicad_mod, x, y, w, h, layer, width, keepouts=[], roun=0.001):
+    addHLineWithKeepout(kicad_mod, x, x+w, y, layer,width,keepouts,roun)
+    addHLineWithKeepout(kicad_mod, x, x + w, y+h, layer, width, keepouts, roun)
+    addVLineWithKeepout(kicad_mod, x, y, y+h, layer, width, keepouts, roun)
+    addVLineWithKeepout(kicad_mod, x+w, y, y + h, layer, width, keepouts, roun)
+
+
+# split a dashed rectangle so it does not interfere with keepout areas defined as [[x0,x1,y0,y1], ...]
+def addDRectWithKeepout(kicad_mod, x, y, w, h, layer, width, keepouts=[], roun=0.001):
+    addHDLineWithKeepout(kicad_mod, x, x+w, y, layer,width,keepouts,roun)
+    addHDLineWithKeepout(kicad_mod, x, x + w, y+h, layer, width, keepouts, roun)
+    addVDLineWithKeepout(kicad_mod, x, y, y+h, layer, width, keepouts, roun)
+    addVDLineWithKeepout(kicad_mod, x+w, y, y + h, layer, width, keepouts, roun)
+
+# split a plus sign so it does not interfere with keepout areas defined as [[x0,x1,y0,y1], ...]
+def addPlusWithKeepout(km, x, y, w, h, layer, width, keepouts=[], roun=0.001):
+    addHLineWithKeepout(km, x, x+w, y+h/2, layer,width,keepouts,roun)
+    addVLineWithKeepout(km, x+w/2, y, y+h, layer, width, keepouts, roun)
+
+# draw a rectangle with bevel on all sides (e.g. for crystals), or a simple rectangle if bevel_size0=0)
+#
+#   /----\
+#  /      \
+# |        |
+# |        |
+# |        |
+# |        |
+# |        |
+#  \      /
+#   \----/
+def allBevelRect(model, x, size, layer, width, bevel_size=0.2):
+    if bevel_size <= 0:
+        model.append(RectLine(start=x, end=[x[0] + size[0], x[1] + size[1]], layer=layer, width=width))
+    else:
+        model.append(PolygoneLine(polygone=[[x[0] + bevel_size, x[1]],
+                                            [x[0] + size[0] - bevel_size, x[1]],
+                                            [x[0] + size[0], x[1] + bevel_size],
+                                            [x[0] + size[0], x[1] + size[1] - bevel_size],
+                                            [x[0] + size[0] - bevel_size, x[1] + size[1]],
+                                            [x[0] + bevel_size, x[1] + size[1]],
+                                            [x[0], x[1] + size[1] - bevel_size],
+                                            [x[0], x[1] + bevel_size],
+                                            [x[0] + bevel_size, x[1]]], layer=layer, width=width))
+
+# draw a trapezoid with a given angle of the vertical lines
+#
+# angle<0
+#      /---------------------\     ^
+#     /                       \    |
+#    /                         \  size[1]
+#   /                           \  |
+#  /-----------------------------\ v
+#  <------------size[0]---------->
+def allTrapezoid(model, x, size, angle, layer, width):
+    dx=size[1]*math.tan(math.fabs(angle)/180*math.pi)
+    if angle == 0:
+        model.append(RectLine(start=x, end=[x[0] + size[0], x[1] + size[1]], layer=layer, width=width))
+    elif angle<0:
+        model.append(PolygoneLine(polygone=[[x[0] + dx, x[1]],
+                                            [x[0] + size[0] - dx, x[1]],
+                                            [x[0] + size[0], x[1] + size[1]],
+                                            [x[0], x[1] + size[1] ],
+                                            [x[0] + dx, x[1]]], layer=layer, width=width))
+    elif angle>0:
+        model.append(PolygoneLine(polygone=[[x[0], x[1]],
+                                            [x[0] + size[0], x[1]],
+                                            [x[0] + size[0]-dx, x[1] + size[1]],
+                                            [x[0] + dx, x[1] + size[1] ],
+                                            [x[0] , x[1]]], layer=layer, width=width))
+
+# draw a downward equal-sided triangle
+def allEqualSidedDownTriangle(model, xcenter, side_length, layer, width):
+    h=math.sqrt(3)/6*side_length
+    model.append(PolygoneLine(polygone=[[xcenter[0]-side_length/2, xcenter[1]-h],
+                                        [xcenter[0]+side_length/2, xcenter[1]-h],
+                                        [xcenter[0], xcenter[1]+2*h],
+                                        [xcenter[0]-side_length/2, xcenter[1]-h],
+                                       ], layer=layer, width=width))
+
+# draw a trapezoid with a given angle of the vertical lines and rounded corners
+#
+# angle<0
+#      /---------------------\     ^
+#     /                       \    |
+#    /                         \  size[1]
+#   /                           \  |
+#  /-----------------------------\ v
+#  <------------size[0]---------->
+def allRoundedBevelRect(model, x, size, angle, corner_radius, layer, width):
+    if corner_radius<=0:
+        allTrapezoid(model,x,size,angle,layer,width)
+    else:
+        dx=size[1]*math.tan(math.fabs(angle)/180*math.pi)
+        dx2=corner_radius*math.tan((90-math.fabs(angle))/2/180*math.pi)
+        dx3=corner_radius/math.tan((90-math.fabs(angle))/2/180*math.pi)
+        ds2=corner_radius*math.sin(math.fabs(angle)/180*math.pi)
+        dc2=corner_radius*math.cos(math.fabs(angle)/180*math.pi)
+        
+        if angle == 0:
+            addRoundedRect(model, x, size, corner_radius, layer, width=0.2)
+        elif angle<0:
+            ctl=[x[0] +dx+dx2, x[1]+corner_radius]
+            ctr=[x[0] + size[0]-dx-dx2, x[1]+corner_radius]
+            cbl=[x[0] +dx3, x[1]+size[1]-corner_radius]
+            cbr=[x[0] + size[0]-dx3, x[1]+size[1]-corner_radius]
+            model.append(Arc(center=ctl, start=[ctl[0], x[1]], angle=-(90-math.fabs(angle)),layer=layer, width=width))
+            model.append(Arc(center=ctr, start=[ctr[0], x[1]], angle=(90-math.fabs(angle)),layer=layer, width=width))
+            model.append(Arc(center=cbl, start=[cbl[0], x[1]+size[1]], angle=(90+math.fabs(angle)),layer=layer, width=width))
+            model.append(Arc(center=cbr, start=[cbr[0], x[1]+size[1]], angle=-(90+math.fabs(angle)),layer=layer, width=width))
+            model.append(Line(start=[ctl[0], x[1]], end=[ctr[0], x[1]], layer=layer, width=width))
+            model.append(Line(start=[cbl[0], x[1]+size[1]], end=[cbr[0], x[1]+size[1]], layer=layer, width=width))
+            model.append(Line(start=[ctr[0]+dc2,ctr[1]-ds2], end=[cbr[0]+dc2,cbr[1]-ds2], layer=layer, width=width))
+            model.append(Line(start=[ctl[0]-dc2,ctl[1]-ds2], end=[cbl[0]-dc2,cbl[1]-ds2], layer=layer, width=width))
+        elif angle>0:
+            cbl=[x[0] +dx+dx2, x[1]+size[1]-corner_radius]
+            cbr=[x[0] + size[0]-dx-dx2, x[1]+size[1]-corner_radius]
+            ctl=[x[0] +dx3, x[1]+corner_radius]
+            ctr=[x[0] + size[0]-dx3, x[1]+corner_radius]
+            model.append(Arc(center=ctl, start=[ctl[0], x[1]], angle=-(90+math.fabs(angle)),layer=layer, width=width))
+            model.append(Arc(center=ctr, start=[ctr[0], x[1]], angle=(90+math.fabs(angle)),layer=layer, width=width))
+            model.append(Arc(center=cbl, start=[cbl[0], x[1]+size[1]], angle=(90-math.fabs(angle)),layer=layer, width=width))
+            model.append(Arc(center=cbr, start=[cbr[0], x[1]+size[1]], angle=-(90-math.fabs(angle)),layer=layer, width=width))
+            model.append(Line(start=[ctl[0], x[1]], end=[ctr[0], x[1]], layer=layer, width=width))
+            model.append(Line(start=[cbl[0], x[1]+size[1]], end=[cbr[0], x[1]+size[1]], layer=layer, width=width))
+            model.append(Line(start=[ctr[0]+dc2,ctr[1]+ds2], end=[cbr[0]+dc2,cbr[1]+ds2], layer=layer, width=width))
+            model.append(Line(start=[ctl[0]-dc2,ctl[1]+ds2], end=[cbl[0]-dc2,cbl[1]+ds2], layer=layer, width=width))
+
+        
+# draw a rectangle with rounded corners on all sides (e.g. for crystals), or a simple rectangle if bevel_size0=0)
+#
+#   /----\
+#  /      \
+# |        |
+# |        |
+# |        |
+# |        |
+# |        |
+#  \      /
+#   \----/
+def addRoundedRect(model, x, size, corner_radius, layer, width=0.2):
+    if corner_radius <= 0:
+        model.append(RectLine(start=x, end=[x[0] + size[0], x[1] + size[1]], layer=layer, width=width))
+    else:
+        model.append(Line(start=[x[0] + corner_radius, x[1]], end=[x[0] + size[0] - corner_radius, x[1]], layer=layer, width=width))
+        model.append(Line(start=[x[0] + size[0], x[1] + corner_radius], end=[x[0] + size[0], x[1] + size[1] - corner_radius], layer=layer, width=width))
+        model.append(Line(start=[x[0] + size[0] - corner_radius, x[1] + size[1]], end=[x[0] + corner_radius, x[1] + size[1]], layer=layer, width=width))
+        model.append(Line(start=[x[0], x[1] + size[1] - corner_radius], end=[x[0], x[1] + corner_radius], layer=layer, width=width))
+        model.append(Arc(center=[x[0]+corner_radius, x[1] +corner_radius], start=[x[0], x[1] +corner_radius], angle=90, layer=layer, width=width))
+        model.append(Arc(center=[x[0]+ size[0]-corner_radius, x[1] +corner_radius], start=[x[0]+ size[0]-corner_radius, x[1]], angle=90, layer=layer, width=width))
+        model.append(Arc(center=[x[0]+corner_radius, x[1] +size[1]-corner_radius], start=[x[0], x[1] +size[1]-corner_radius], angle=-90, layer=layer, width=width))
+        model.append(Arc(center=[x[0]+ size[0]-corner_radius, x[1] +size[1]-corner_radius], start=[x[0]+ size[0], x[1] +size[1]-corner_radius], angle=90, layer=layer, width=width))
+
+
+
+# draws a filled circle consisting of concentric circles of varying widths (e.g. for glue dots!)
+def fillCircle(model, center, radius, layer, width):
+    model.append(Circle(center=center, radius=radius, layer=layer, width=width))
+    r = radius
+    w = radius / 3
+    r = radius - w / 2
+    while r > w / 2:
+        if r - 0.9 * w <= w / 2:
+            model.append(Circle(center=center, radius=r, layer=layer, width=r * 2))
+        else:
+            model.append(Circle(center=center, radius=r, layer=layer, width=w))
+        r = r - 0.9 * w
+
+
+
+#     +------+
+#    /       |
+#   /        |
+#   |        |
+#   |        |
+#   |        |
+#   |        |
+#   +--------+
+#
+#
+def bevelRectTL(model, x, size, layer, width, bevel_size=1):
+    model.append(PolygoneLine(
+        polygone=[[x[0] + bevel_size, x[1]], [x[0] + size[0], x[1]], [x[0] + size[0], x[1] + size[1]],
+                  [x[0], x[1] + size[1]], [x[0], x[1] + bevel_size], [x[0] + bevel_size, x[1]]], layer=layer,
+        width=width))
+
+
+#   +--------+
+#   |        |
+#   |        |
+#   |        |
+#   |        |
+#   \        |
+#    \       |
+#     +------+
+#
+#
+def bevelRectBL(model, x, size, layer, width, bevel_size=1):
+    model.append(PolygoneLine(polygone=[[x[0], x[1]], [x[0] + size[0], x[1]], [x[0] + size[0], x[1] + size[1]],
+                                        [x[0] + bevel_size, x[1] + size[1]], [x[0], x[1] + size[1] - bevel_size],
+                                        [x[0], x[1]]], layer=layer, width=width))
+
+# draws a DIP-package with half-circle at the top
+#
+# +----------+
+# |   \  /   |
+# |    ~~    |
+# |          |
+# |          |
+# |          |
+# |          |
+# +----------+
+def DIPRectT(model, x, size, layer, width, marker_size=2):
+    model.append(PolygoneLine(
+        polygone=[[x[0] + size[0] / 2 - marker_size / 2, x[1]], [x[0], x[1]], [x[0], x[1] + size[1]],
+                  [x[0] + size[0], x[1] + size[1]], [x[0] + size[0], x[1]],
+                  [x[0] + size[0] / 2 + marker_size / 2, x[1]]], layer=layer, width=width))
+    model.append(Arc(center=[x[0] + size[0] / 2, x[1]], start=[x[0] + size[0] / 2 - marker_size / 2, x[1]], angle=-180,
+                     layer=layer, width=width))
+
+
+# draws a DIP-package with half-circle at the left
+#
+# +---------------+
+# |-\             |
+# |  |            |
+# |-/             |
+# +---------------+
+def DIPRectL(model, x, size, layer, width, marker_size=2):
+    model.append(PolygoneLine(polygone=[[x[0], x[1] + size[1] / 2 - marker_size / 2],
+                                        [x[0], x[1]],
+                                        [x[0] + size[0], x[1]],
+                                        [x[0] + size[0], x[1] + size[1]],
+                                        [x[0], x[1] + size[1]],
+                                        [x[0], x[1] + size[1] / 2 + marker_size / 2]], layer=layer, width=width))
+    model.append(Arc(center=[x[0], x[1] + size[1] / 2], start=[x[0], x[1] + size[1] / 2 - marker_size / 2], angle=180,
+                     layer=layer, width=width))
+
+
+# draws the left part of a DIP-package with half-circle at the left
+#
+# +--------
+# |-\
+# |  |
+# |-/
+# +--------
+def DIPRectL_LeftOnly(model, x, size, layer, width, marker_size=2):
+    model.append(Line(start=[x[0], x[1] + size[1] / 2 - marker_size / 2], end=[x[0], x[1]], layer=layer, width=width))
+    model.append(
+        Line(start=[x[0], x[1] + size[1]], end=[x[0], x[1] + size[1] / 2 + marker_size / 2], layer=layer, width=width))
+    if size[0] > 0:
+        model.append(Line(start=[x[0], x[1]], end=[x[0] + size[0], x[1]], layer=layer, width=width))
+        model.append(Line(start=[x[0], x[1] + size[1]], end=[x[0] + size[0], x[1] + size[1]], layer=layer, width=width))
+    
+    model.append(Arc(center=[x[0], x[1] + size[1] / 2], start=[x[0], x[1] + size[1] / 2 - marker_size / 2], angle=180,
+                     layer=layer, width=width))
+
+
+# draws a THT quartz footprint (HC49) with a rect around it
+#  +-------------------------+
+#  |                         |
+#  |   +----------------+    |
+#  |  /                  \   |
+#  |  \                  /   |
+#  |   +----------------+    |
+#  |                         |
+#  +-------------------------+
+def THTQuartzRect(model, x, size, inner_size, layer, width):
+    model.append(RectLine(start=x, end=[x[0] + size[0], x[1] + size[1]], layer=layer, width=width))
+    THTQuartz(model, [x[0] + (size[0] - inner_size[0]) / 2, x[1] + (size[1] - inner_size[1]) / 2], inner_size, layer,
+              width)
+
+
+# draws a THT quartz footprint (HC49)
+#     +----------------+
+#    /                  \
+#    \                  /
+#     +----------------+
+def THTQuartz(model, x, size, layer, width):
+    THTQuartzIncomplete(model, x, size, 180, layer, width)
+
+
+# draws a THT quartz footprint (HC49)
+#     +----------------+
+#    /                  \
+#    \                  /
+#     +----------------+
+def THTQuartzIncomplete(model, x, size, angle, layer, width):
+    inner_size = size
+    r = inner_size[1] / 2
+    xtl = [x[0] + size[0] / 2 - (inner_size[0] / 2 - r), x[1] + size[1] / 2 - inner_size[1] / 2]
+    xtr = [x[0] + size[0] / 2 + (inner_size[0] / 2 - r), x[1] + size[1] / 2 - inner_size[1] / 2]
+    xbl = [x[0] + size[0] / 2 - (inner_size[0] / 2 - r), x[1] + size[1] / 2 + inner_size[1] / 2]
+    xbr = [x[0] + size[0] / 2 + (inner_size[0] / 2 - r), x[1] + size[1] / 2 + inner_size[1] / 2]
+    cl = [x[0] + size[0] / 2 - (inner_size[0] / 2 - r), x[1] + size[1] / 2]
+    cr = [x[0] + size[0] / 2 + (inner_size[0] / 2 - r), x[1] + size[1] / 2]
+    model.append(Line(start=xtl, end=xtr, layer=layer, width=width))
+    model.append(Line(start=xbl, end=xbr, layer=layer, width=width))
+    if angle >= 180:
+        model.append(Arc(center=cl, start=xtl, angle=-angle, layer=layer, width=width))
+        model.append(Arc(center=cr, start=xtr, angle=angle, layer=layer, width=width))
+    else:
+        model.append(Arc(center=cl, start=xtl, angle=-angle, layer=layer, width=width))
+        model.append(Arc(center=cr, start=xtr, angle=angle, layer=layer, width=width))
+        model.append(Arc(center=cl, start=xbl, angle=angle, layer=layer, width=width))
+        model.append(Arc(center=cr, start=xbr, angle=-angle, layer=layer, width=width))
+