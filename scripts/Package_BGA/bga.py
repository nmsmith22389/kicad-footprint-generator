--- conflicted
+++ resolved
@@ -3,60 +3,42 @@
 import math
 import os
 import sys
-import argparse
-import yaml
 
 # load parent path of KicadModTree
 sys.path.append(os.path.join(sys.path[0], "..", ".."))
 
-from KicadModTree import *  # NOQA
-from KicadModTree.nodes.base.Pad import Pad  # NOQA
-sys.path.append(os.path.join(sys.path[0], "..", "tools"))  # load parent path of tools
+from KicadModTree import *
 
-from KicadModTree import *
-import itertools
-from string import ascii_uppercase
+def bga(args):
+    footprint_name = args["name"]
+    desc = args["description"]
 
-def generateFootprint(config, fp_params, fp_id):
-    print('Building footprint for parameter set: {}'.format(fp_id))
+    pkgWidth = args["pkg_width"]
+    pkgHeight = args["pkg_height"]
+
+    pitch = args["pitch"]
+    padShapes = args["pad_shape"]
+    padDiameter = args["pad_diameter"]
+    maskMargin = args["mask_margin"]
+    pasteMargin = args["paste_margin"]
+    pasteRatio = args["paste_ratio"]
+    layoutX = args["layout_x"]
+    layoutY = args["layout_y"]
+    rowNames = args["row_names"]
+    rowSkips = args["row_skips"]
+
+    f = Footprint(footprint_name)
+    f.setDescription(desc)
+    f.setAttribute("smd")
+    f.setMaskMargin(maskMargin)
+    f.setPasteMargin(pasteMargin)
+    f.setPasteMarginRatio(pasteRatio)
     
-    pkgWidth = fp_params["pkg_width"]
-    pkgHeight = fp_params["pkg_height"]
-    layoutX = fp_params["layout_x"]
-    layoutY = fp_params["layout_y"]
+    package_type = 'CSP' if 'BGA' not in footprint_name and 'CSP' in footprint_name else 'BGA'
     
-    if "row_names" in fp_params:
-        rowNames = fp_params["row_names"]
-    else:
-        rowNames = config['row_names']
-    
-    if "row_skips" in fp_params:
-        rowSkips = fp_params["row_skips"]
-    else:
-        rowSkips = []
-
-    # must be given pitch (equal in X and Y) or a unique pitch in both X and Y
-    if "pitch" in fp_params:
-        if "pitch_x" and "pitch_y" in fp_params:
-            raise KeyError('{}: Either pitch or both pitch_x and pitch_y must be given.'.format(fp_id))
-        else:
-            pitch_string = str(fp_params["pitch"])
-            pitch_x = fp_params["pitch"]
-            pitch_y = fp_params["pitch"]
-    else:
-        if "pitch_x" and "pitch_y" in fp_params:
-            pitch_string = str(fp_params["pitch_x"]) + "x" + str(fp_params["pitch_y"])
-            pitch_x = fp_params["pitch_x"]
-            pitch_y = fp_params["pitch_y"]
-        else:
-            raise KeyError('{}: Either pitch or both pitch_x and pitch_y must be given.'.format(fp_id))
-
-    f = Footprint(fp_id)
-    f.setDescription(fp_params["description"])
-    f.setAttribute("smd")
-    if "mask_margin" in fp_params: f.setMaskMargin(fp_params["mask_margin"])
-    if "paste_margin" in fp_params: f.setPasteMargin(fp_params["paste_margin"])
-    if "paste_ratio" in fp_params: f.setPasteMarginRatio(fp_params["paste_ratio"])
+    # If this looks like a CSP footprint, use the CSP 3dshapes library
+    f.append(Model(filename="${{KISYS3DMOD}}/Package_{}.3dshapes/{}.wrl".format(
+                  package_type, footprint_name)))
 
     s1 = [1.0, 1.0]
     s2 = [min(1.0, round(pkgWidth / 4.3, 2))] * 2
@@ -65,16 +47,14 @@
     t2 = 0.15 * s2[0]
 
     padShape = Pad.SHAPE_CIRCLE
-    if "pad_shape" in fp_params:
-        if fp_params["pad_shape"] == "rect":
-            padShape = Pad.SHAPE_RECT
-        if fp_params["pad_shape"] == "roundrect":
-            padShape = Pad.SHAPE_ROUNDRECT
+    if padShapes == "rect": 
+        padShape = Pad.SHAPE_RECT
+    if padShapes == "roundrect": 
+        padShape = Pad.SHAPE_ROUNDRECT
 
-    chamfer = min(config['fab_bevel_size_absolute'], min(pkgWidth, pkgHeight) * config['fab_bevel_size_relative'])
-    
-    silkOffset = config['silk_fab_offset']
-    crtYdOffset = config['courtyard_offset']['bga']
+    chamfer = min(1.0, min(pkgWidth, pkgHeight) * 0.25)
+    silkOffset = 0.11
+    crtYdOffset = 1.0
     
     def crtYdRound(x):
         # Round away from zero for proper courtyard calculation
@@ -90,8 +70,8 @@
     xLeftFab = xCenter - pkgWidth / 2.0
     xRightFab = xCenter + pkgWidth / 2.0
     xChamferFab = xLeftFab + chamfer
-    xPadLeft = xCenter - pitch_x * ((layoutX - 1) / 2.0)
-    xPadRight = xCenter + pitch_x * ((layoutX - 1) / 2.0)
+    xPadLeft = xCenter - pitch * ((layoutX - 1) / 2.0)
+    xPadRight = xCenter + pitch * ((layoutX - 1) / 2.0)
     xLeftCrtYd = crtYdRound(xCenter - (pkgWidth / 2.0 + crtYdOffset))
     xRightCrtYd = crtYdRound(xCenter + (pkgWidth / 2.0 + crtYdOffset))
 
@@ -99,8 +79,8 @@
     yTopFab = yCenter - pkgHeight / 2.0
     yBottomFab = yCenter + pkgHeight / 2.0
     yChamferFab = yTopFab + chamfer
-    yPadTop = yCenter - pitch_y * ((layoutY - 1) / 2.0)
-    yPadBottom = yCenter + pitch_y * ((layoutY - 1) / 2.0)
+    yPadTop = yCenter - pitch * ((layoutY - 1) / 2.0)
+    yPadBottom = yCenter + pitch * ((layoutY - 1) / 2.0)
     yTopCrtYd = crtYdRound(yCenter - (pkgHeight / 2.0 + crtYdOffset))
     yBottomCrtYd = crtYdRound(yCenter + (pkgHeight / 2.0 + crtYdOffset))
     yRef = yTopFab - 1.0
@@ -113,14 +93,14 @@
     yBottomSilk = yBottomFab + silkOffset
     yChamferSilk = yTopSilk + chamfer
 
-    wFab = configuration['fab_line_width']
-    wCrtYd = configuration['courtyard_line_width']
-    wSilkS = configuration['silk_line_width']
+    wFab = 0.10
+    wCrtYd = 0.05
+    wSilkS = 0.12
 
     # Text
     f.append(Text(type="reference", text="REF**", at=[xCenter, yRef],
                   layer="F.SilkS", size=s1, thickness=t1))
-    f.append(Text(type="value", text=fp_id, at=[xCenter, yValue],
+    f.append(Text(type="value", text=footprint_name, at=[xCenter, yValue],
                   layer="F.Fab", size=s1, thickness=t1))
     f.append(Text(type="user", text="%R", at=[xCenter, yCenter],
                   layer="F.Fab", size=s2, thickness=t2))
@@ -166,67 +146,17 @@
         for col in rowSet:
             f.append(Pad(number="{}{}".format(row, col), type=Pad.TYPE_SMT,
                          shape=padShape,
-                         at=[xPadLeft + (col-1) * pitch_x, yPadTop + rowNum * pitch_y],
-                         size=[fp_params["pad_diameter"], fp_params["pad_diameter"]],
+                         at=[xPadLeft + (col-1) * pitch, yPadTop + rowNum * pitch],
+                         size=[padDiameter, padDiameter],
                          layers=Pad.LAYERS_SMT, 
-                         radius_ratio=config['round_rect_radius_ratio']))
+                         radius_ratio=0.25))
 
-    # If this looks like a CSP footprint, use the CSP 3dshapes library
-    package_type = 'CSP' if 'BGA' not in fp_id and 'CSP' in fp_id else 'BGA'
-
-    f.append(Model(filename="{}Package_{}.3dshapes/{}.wrl".format(
-                  config['3d_model_prefix'], package_type, fp_id)))
-
-    f.setTags("{} {} {}".format(package_type, balls, pitch_string))
-
-    output_dir = 'Package_{lib_name:s}.pretty/'.format(lib_name=package_type)
-    if not os.path.isdir(output_dir): #returns false if path does not yet exist!! (Does not check path validity)
-        os.makedirs(output_dir)
-    filename = '{outdir:s}{fp_id:s}.kicad_mod'.format(outdir=output_dir, fp_id=fp_id)
+    f.setTags("{} {} {}".format(package_type, balls, pitch))
     
     file_handler = KicadFileHandler(f)
-    file_handler.writeFile(filename)
-
-def rowNameGenerator(seq):
-    for n in itertools.count(1):
-        for s in itertools.product(seq, repeat = n):
-            yield ''.join(s)
+    file_handler.writeFile(footprint_name + ".kicad_mod")
 
 if __name__ == '__main__':
-<<<<<<< HEAD
-    parser = argparse.ArgumentParser(description='use confing .yaml files to create footprints.')
-    parser.add_argument('files', metavar='file', type=str, nargs='+',
-                        help='list of files holding information about what devices should be created.')
-    parser.add_argument('--global_config', type=str, nargs='?', help='the config file defining how the footprint will look like. (KLC)', default='../tools/global_config_files/config_KLCv3.0.yaml')
-    # parser.add_argument('--series_config', type=str, nargs='?', help='the config file defining series parameters.', default='../package_config_KLCv3.yaml')
-
-    args = parser.parse_args()
-    
-    with open(args.global_config, 'r') as config_stream:
-        try:
-            configuration = yaml.load(config_stream)
-        except yaml.YAMLError as exc:
-            print(exc)
-
-    # with open(args.series_config, 'r') as config_stream:
-        # try:
-            # configuration.update(yaml.load(config_stream))
-        # except yaml.YAMLError as exc:
-            # print(exc)
-    
-    # generate dict of A, B .. Y, Z, AA, AB .. CY less easily-confused letters
-    row_names_list = [x for x in ascii_uppercase if x not in ["I", "O", "Q", "S", "X", "Z"]]
-    configuration.update({'row_names': list(itertools.islice(rowNameGenerator(row_names_list), 80))})
-
-    for filepath in args.files:
-        with open(filepath, 'r') as command_stream:
-            try:
-                cmd_file = yaml.load(command_stream)
-            except yaml.YAMLError as exc:
-                print(exc)
-        for pkg in cmd_file:
-            generateFootprint(configuration, cmd_file[pkg], pkg)
-=======
     parser = ModArgparser(bga)
     # the root node of .yml files is parsed as name
     parser.add_parameter("name", type=str, required=True)
@@ -247,5 +177,4 @@
     parser.add_parameter("row_skips", type=list, required=False, default=[])
 
     # now run our script which handles the whole part of parsing the files
-    parser.run()
->>>>>>> a1348a97
+    parser.run()