--- conflicted
+++ resolved
@@ -40,7 +40,6 @@
             elif type(kwargs['offset']) in [list,tuple] and len(kwargs['offset']) == 2 and all([type(i) in [int, float] for i in kwargs['offset']]):
                 offset = kwargs['offset']
 
-<<<<<<< HEAD
             #for the offset to work properly, start-pos must be top-left, and end-pos must be bottom-right
             x1 = min(self.start_pos.x, self.end_pos.x)
             x2 = max(self.start_pos.x, self.end_pos.x)
@@ -61,19 +60,8 @@
                         ,{'x':self.end_pos.x, 'y':self.start_pos.y}
                         ,{'x':self.start_pos.x, 'y':self.start_pos.y}]
 
-        PolygoneLine.__init__(self, polygone=polygone_line, layer=kwargs.get('layer','F.SilkS'), width=kwargs.get('width',0.15))
-=======
-        polygone_line = [{'x': self.start_pos.x, 'y': self.start_pos.y},
-                         {'x': self.start_pos.x, 'y': self.end_pos.y},
-                         {'x': self.end_pos.x, 'y': self.end_pos.y},
-                         {'x': self.end_pos.x, 'y': self.start_pos.y},
-                         {'x': self.start_pos.x, 'y': self.start_pos.y}]
->>>>>>> 47d7ce63
+        PolygoneLine.__init__(self, polygone=polygone_line, layer=kwargs['layer'], width=kwargs['width'])
 
-        PolygoneLine.__init__(self,
-                              polygone=polygone_line,
-                              layer=kwargs.get('layer', 'F.SilkS'),
-                              width=kwargs.get('width'))
 
     def _getRenderTreeText(self):
         render_text = Node._getRenderTreeText(self)
