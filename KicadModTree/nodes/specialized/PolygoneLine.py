--- conflicted
+++ resolved
@@ -49,30 +49,8 @@
 
         self.virtual_childs = self._createChildNodes(self.nodes)
 
-<<<<<<< HEAD
-        self.virtual_childs = self._createChildNodes(self.polygone_line)
-
-    def _initMirror(self, **kwargs):
-        self.mirror = [None, None]
-        if kwargs.get('x_mirror') is not None and type(kwargs['x_mirror']) in [float, int]:
-            self.mirror[0] = kwargs['x_mirror']
-
-        if kwargs.get('y_mirror') is not None and type(kwargs['y_mirror']) in [float, int]:
-            self.mirror[1] = kwargs['y_mirror']
-
-    def _initPolygone(self, **kwargs):
-        self.polygone_line = kwargs['polygone']
-
-        for point in self.polygone_line:
-
-            if self.mirror[0] is not None:
-                point['x'] = 2 * self.mirror[0] - point['x']
-            if self.mirror[1] is not None:
-                point['y'] = 2 * self.mirror[1] - point['y']
-=======
     def _initPolyPoint(self, **kwargs):
         self.nodes = PolygonPoints(**kwargs)
->>>>>>> d84a3a50
 
     def _createChildNodes(self, polygone_line):
         nodes = []
