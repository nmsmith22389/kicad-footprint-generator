'''
kicad-footprint-generator is free software: you can redistribute it and/or
modify it under the terms of the GNU General Public License as published by
the Free Software Foundation, either version 3 of the License, or
(at your option) any later version.

kicad-footprint-generator is distributed in the hope that it will be useful,
but WITHOUT ANY WARRANTY; without even the implied warranty of
MERCHANTABILITY or FITNESS FOR A PARTICULAR PURPOSE.  See the
GNU General Public License for more details.

You should have received a copy of the GNU General Public License
along with kicad-footprint-generator. If not, see < http://www.gnu.org/licenses/ >.

(C) 2016 by Thomas Pointhuber, <thomas.pointhuber@gmx.at>
'''

from copy import copy, deepcopy

from KicadModTree.Point import *


class MultipleParentsError(RuntimeError):
    def __init__(self, message):

        # Call the base class constructor with the parameters it needs
        super(MultipleParentsError, self).__init__(message)


class RecursionDetectedError(RuntimeError):
    def __init__(self, message):

        # Call the base class constructor with the parameters it needs
        super(RecursionDetectedError, self).__init__(message)


class Node(object):
    def __init__(self):
        self._parent = None
        self._childs = []

    def append(self, node):
        '''
        add node to child
        '''
        if not isinstance(node, Node):
            raise TypeError('invalid object, has to be based on Node')

        if node._parent:
            raise MultipleParentsError('muliple parents are not allowed!')

        self._childs.append(node)

        node._parent = self

    def extend(self, nodes):
        '''
        add list of nodes to child
        '''
        new_nodes = []
        for node in nodes:
            if not isinstance(node, Node):
                raise TypeError('invalid object, has to be based on Node')

            if node._parent or node in new_nodes:
                raise MultipleParentsError('muliple parents are not allowed!')

            new_nodes.append(node)

        # when all went smooth by now, we can set the parent nodes to ourself
        for node in new_nodes:
            node._parent = self

        self._childs.extend(new_nodes)

    def remove(self, node):
        '''
        remove child from node
        '''
        if not isinstance(node, Node):
            raise TypeError('invalid object, has to be based on Node')

        while node in self._childs:
            self._childs.remove(node)

        node._parent = None

    def insert(self, node):
        '''
        moving all childs into the node, and using the node as new parent of those childs
        '''
        if not isinstance(node, Node):
            raise TypeError('invalid object, has to be based on Node')

        for child in copy(self._childs):
            self.remove(child)
            node.append(child)

        self.append(node)

    def copy(self):
        copy = deepcopy(self)
        copy._parent = None
        return copy

    def serialize(self):
        nodes = [self]
        for child in self.getAllChilds():
            nodes += child.serialize()
        return nodes

    def getNormalChilds(self):
        '''
        Get all normal childs of this node
        '''
        return self._childs

    def getVirtualChilds(self):
        '''
        Get virtual childs of this node
        '''
        return []

    def getAllChilds(self):
        '''
        Get virtual and normal childs of this node
        '''
        return self.getNormalChilds() + self.getVirtualChilds()

    def getParent(self):
        '''
        get Parent Node of this Node
        '''
        return self._parent

    def getRootNode(self):
        '''
        get Root Node of this Node
        '''

        # TODO: recursion detection
        if not self.getParent():
            return self

        return self.getParent().getRootNode()

    def getRealPosition(self, coordinate, rotation=None):
        '''
        return position of point after applying all transformation and rotation operations
        '''
        if not self._parent:
            if rotation is None:
                return Point(coordinate)
            else:
                return Point(coordinate), rotation

        return self._parent.getRealPosition(coordinate, rotation)

    def calculateBoundingBox(self, outline=None):
        min_x, min_y = 0, 0
        max_x, max_y = 0, 0

        if outline:
            min_x = outline['min'].x
            min_y = outline['min'].y
            max_x = outline['max'].x
            max_y = outline['max'].y

        for child in self.getAllChilds():
<<<<<<< HEAD
            child_outline = child.calculateOutline()
            min_x = min([min_x, child_outline['min'].x])
            min_y = min([min_y, child_outline['min'].y])
            max_x = max([max_x, child_outline['max'].x])
            max_y = max([max_y, child_outline['max'].y])
            
        return {'min':Point(coordinates=[min_x, min_y]), 'max':Point(coordinates=[max_x, max_y])}

=======
            child_outline = child.calculateBoundingBox()

            min_x = min([min_x, child_outline['min']['x']])
            min_y = min([min_y, child_outline['min']['y']])
            max_x = max([max_x, child_outline['max']['x']])
            max_y = max([max_y, child_outline['max']['y']])

        return {'min': Point(min_x, min_y), 'max': Point(max_x, max_y)}
>>>>>>> 47d7ce63

    def _getRenderTreeText(self):
        '''
        Text which is displayed when generating a render tree
        '''
        return type(self).__name__

    def _getRenderTreeSymbol(self):
        '''
        Symbol which is displayed when generating a render tree
        '''
        if self._parent is None:
            return "+"

        return "*"

    def getRenderTree(self, rendered_nodes=None):
        '''
        print render tree
        '''
        if rendered_nodes is None:
            rendered_nodes = set()

        if self in rendered_nodes:
            raise RecursionDetectedError('recursive definition of render tree!')

        rendered_nodes.add(self)

        tree_str = "{0} {1}".format(self._getRenderTreeSymbol(), self._getRenderTreeText())
        for child in self.getNormalChilds():
            tree_str += '\n  '
            tree_str += '  '.join(child.getRenderTree(rendered_nodes).splitlines(True))

        return tree_str

    def getCompleteRenderTree(self, rendered_nodes=None):
        '''
        print virtual render tree
        '''
        if rendered_nodes is None:
            rendered_nodes = set()

        if self in rendered_nodes:
            raise RecursionDetectedError('recursive definition of render tree!')

        rendered_nodes.add(self)

        tree_str = "{0} {1}".format(self._getRenderTreeSymbol(), self._getRenderTreeText())
        for child in self.getAllChilds():
            tree_str += '\n  '
            tree_str += '  '.join(child.getCompleteRenderTree(rendered_nodes).splitlines(True))

        return tree_str<|MERGE_RESOLUTION|>--- conflicted
+++ resolved
@@ -161,22 +161,12 @@
         max_x, max_y = 0, 0
 
         if outline:
-            min_x = outline['min'].x
-            min_y = outline['min'].y
-            max_x = outline['max'].x
-            max_y = outline['max'].y
+            min_x = outline['min']['x']
+            min_y = outline['min']['y']
+            max_x = outline['max']['x']
+            max_y = outline['max']['y']
 
         for child in self.getAllChilds():
-<<<<<<< HEAD
-            child_outline = child.calculateOutline()
-            min_x = min([min_x, child_outline['min'].x])
-            min_y = min([min_y, child_outline['min'].y])
-            max_x = max([max_x, child_outline['max'].x])
-            max_y = max([max_y, child_outline['max'].y])
-            
-        return {'min':Point(coordinates=[min_x, min_y]), 'max':Point(coordinates=[max_x, max_y])}
-
-=======
             child_outline = child.calculateBoundingBox()
 
             min_x = min([min_x, child_outline['min']['x']])
@@ -184,8 +174,7 @@
             max_x = max([max_x, child_outline['max']['x']])
             max_y = max([max_y, child_outline['max']['y']])
 
-        return {'min': Point(min_x, min_y), 'max': Point(max_x, max_y)}
->>>>>>> 47d7ce63
+        return {'min':Point(min_x, min_y), 'max':Point(max_x, max_y)}
 
     def _getRenderTreeText(self):
         '''
