--- conflicted
+++ resolved
@@ -104,23 +104,7 @@
     def _initLayers(self, **kwargs):
         if not kwargs.get('layers'):
             raise KeyError('layers not declared (like "layers=[\'*.Cu\', \'*.Mask\', \'F.SilkS\']")')
-<<<<<<< HEAD
-        self.layers=kwargs.get('layers')
-
-
-    #calculate the outline of a pad
-    def calculateOutline(self):
-        x_min = self.at.x - self.size.x / 2
-        x_max = self.at.x + self.size.x / 2
-        
-        y_min = self.at.y - self.size.y / 2
-        y_max = self.at.y + self.size.y / 2
-        
-        outline = {'min':Point(coordinates=[x_min,y_min]), 'max':Point(coordinates=[x_max,y_max])}
-        return Node.calculateOutline(self, outline=outline)
-=======
         self.layers = kwargs.get('layers')
->>>>>>> 47d7ce63
 
     def calculateBoundingBox(self):
         return Node.calculateBoundingBox(self)
