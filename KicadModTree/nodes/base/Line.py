'''
kicad-footprint-generator is free software: you can redistribute it and/or
modify it under the terms of the GNU General Public License as published by
the Free Software Foundation, either version 3 of the License, or
(at your option) any later version.

kicad-footprint-generator is distributed in the hope that it will be useful,
but WITHOUT ANY WARRANTY; without even the implied warranty of
MERCHANTABILITY or FITNESS FOR A PARTICULAR PURPOSE.  See the
GNU General Public License for more details.

You should have received a copy of the GNU General Public License
along with kicad-footprint-generator. If not, see < http://www.gnu.org/licenses/ >.

(C) 2016 by Thomas Pointhuber, <thomas.pointhuber@gmx.at>
'''

from KicadModTree.Point import *
from KicadModTree.nodes.Node import Node


class Line(Node):
    def __init__(self, **kwargs):
        Node.__init__(self)
        self.start_pos = Point(kwargs['start'])
        self.end_pos = Point(kwargs['end'])

<<<<<<< HEAD
        self.layer = kwargs.get('layer','F.SilkS')
        self.width = kwargs.get('width',0.15)
=======
        self.layer = kwargs.get('layer', 'F.SilkS')
        self.width = kwargs.get('width')
>>>>>>> 47d7ce63

    def calculateBoundingBox(self):
        render_start_pos = self.getRealPosition(self.start_pos)
        render_end_pos = self.getRealPosition(self.end_pos)

        min_x = min([render_start_pos.x, render_end_pos.x])
        min_y = min([render_start_pos.y, render_end_pos.y])
        max_x = max([render_start_pos.x, render_end_pos.x])
        max_y = max([render_start_pos.y, render_end_pos.y])

        return Node.calculateBoundingBox({'min': Point(min_x, min_y), 'max': Point(max_x, max_y)})

    def _getRenderTreeText(self):
        render_strings = ['fp_line']
        render_strings.append(self.start_pos.render('(start {x} {y})'))
        render_strings.append(self.end_pos.render('(end {x} {y})'))
        render_strings.append('(layer {layer})'.format(layer=self.layer))
        render_strings.append('(width {width})'.format(width=self.width))

        render_text = Node._getRenderTreeText(self)
        render_text += ' ({})'.format(' '.join(render_strings))

        return render_text<|MERGE_RESOLUTION|>--- conflicted
+++ resolved
@@ -25,13 +25,8 @@
         self.start_pos = Point(kwargs['start'])
         self.end_pos = Point(kwargs['end'])
 
-<<<<<<< HEAD
-        self.layer = kwargs.get('layer','F.SilkS')
-        self.width = kwargs.get('width',0.15)
-=======
         self.layer = kwargs.get('layer', 'F.SilkS')
-        self.width = kwargs.get('width')
->>>>>>> 47d7ce63
+        self.width = kwargs.get('width', 0.15)
 
     def calculateBoundingBox(self):
         render_start_pos = self.getRealPosition(self.start_pos)
